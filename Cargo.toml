[package]

name = "status-list-server"
version = "0.1.0"
edition = "2021"

[dependencies]
chrono = "0.4"
anyhow = "1.0"
flate2 = "1.1.0"
tracing = "0.1"
hyper = "1.6"
tower = "0.5"
dotenvy = "0.15"
thiserror = "2.0"
async-trait = "0.1"
base64url = "0.1"
<<<<<<< HEAD
dotenvy = "0.15"
flate2 = "1.1.0"
http-body-util = "0.1"
hyper = "1.6"
jsonwebtoken = "9.3"
=======
>>>>>>> ce972b35
once_cell = "1.20"
serde_json = "1.0"
jsonwebtoken = "9.3"
http-body-util = "0.1"
tracing-subscriber = "0.3"
axum = { version = "0.8", features = ["macros"] }
serde = { version = "1.0", features = ["derive"] }
sqlx = { version = "0.8", features = ["postgres", "runtime-tokio"] }
tokio = { version = "1.16", features = ["full"] }
tower-http = { version = "0.6", features = ["cors", "trace", "catch-panic"] }
pem = "3.0.5"<|MERGE_RESOLUTION|>--- conflicted
+++ resolved
@@ -7,30 +7,21 @@
 [dependencies]
 chrono = "0.4"
 anyhow = "1.0"
-flate2 = "1.1.0"
-tracing = "0.1"
-hyper = "1.6"
-tower = "0.5"
-dotenvy = "0.15"
-thiserror = "2.0"
 async-trait = "0.1"
+axum = { version = "0.8", features = ["macros"] }
 base64url = "0.1"
-<<<<<<< HEAD
 dotenvy = "0.15"
 flate2 = "1.1.0"
 http-body-util = "0.1"
 hyper = "1.6"
 jsonwebtoken = "9.3"
-=======
->>>>>>> ce972b35
 once_cell = "1.20"
+serde = { version = "1.0", features = ["derive"] }
 serde_json = "1.0"
-jsonwebtoken = "9.3"
-http-body-util = "0.1"
+sqlx = { version = "0.8", features = ["postgres", "runtime-tokio"] }
+thiserror = "2.0"
+tokio = { version = "1.16", features = ["full"] }
+tower = "0.5"
+tower-http = { version = "0.6", features = ["cors", "trace", "catch-panic"] }
 tracing-subscriber = "0.3"
-axum = { version = "0.8", features = ["macros"] }
-serde = { version = "1.0", features = ["derive"] }
-sqlx = { version = "0.8", features = ["postgres", "runtime-tokio"] }
-tokio = { version = "1.16", features = ["full"] }
-tower-http = { version = "0.6", features = ["cors", "trace", "catch-panic"] }
 pem = "3.0.5"