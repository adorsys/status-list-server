[package]
name = "status-list-server"
version = "0.1.0"
edition = "2021"

[dependencies]
chrono = "0.4"
anyhow = "1.0"
async-trait = "0.1"
base64url = "0.1"
once_cell = "1.20"
serde_json = "1.0"
rand = "0.9"
sha2 = "0.10"
coset = "0.3"
jsonwebtoken = "9.3"
http-body-util = "0.1"
tracing-subscriber = "0.3"
axum = { version = "0.8", features = ["macros"] }
dotenvy = "0.15"
flate2 = "1.1.0"
hyper = "1.6"
rcgen = { version = "0.13", features = ["pem"] }
instant-acme = "0.7"
serde = { version = "1.0", features = ["derive"] }
sqlx = { version = "0.8", features = ["postgres", "runtime-tokio"] }
thiserror = "2.0"
tokio = { version = "1", features = ["full", "macros", "net", "rt-multi-thread"] }
tower = "0.5"
tower-http = { version = "0.6", features = ["cors", "trace", "catch-panic"] }
tracing = "0.1.41"
p256 = { version = "0.13", features = ["pkcs8", "ecdsa", "alloc", "pem"] }
pem = "3.0.5"
sea-orm = { version = "1.1.7", features = [
    "sqlx-postgres",
    "runtime-tokio-native-tls",
    "macros",
] }
<<<<<<< HEAD
aws-config = "1.6"
aws-sdk-secretsmanager = "1.68"
futures = "0.3.31"

=======
aws-config = {version = "1.6", features = ["behavior-version-latest"] }
aws-sdk-secretsmanager = "1.71"
aws_secretsmanager_caching = "1.2.1"
>>>>>>> 35084ed0

[dev-dependencies]
tokio = { version = "1", features = ["macros", "rt-multi-thread"] }
sea-orm = { version = "1.1.7", features = ["mock"] }

[dependencies.sea-orm-migration]
version = "1.1.7"
features = ["sqlx-postgres", "runtime-tokio-native-tls"]<|MERGE_RESOLUTION|>--- conflicted
+++ resolved
@@ -36,16 +36,9 @@
     "runtime-tokio-native-tls",
     "macros",
 ] }
-<<<<<<< HEAD
-aws-config = "1.6"
-aws-sdk-secretsmanager = "1.68"
-futures = "0.3.31"
-
-=======
 aws-config = {version = "1.6", features = ["behavior-version-latest"] }
 aws-sdk-secretsmanager = "1.71"
 aws_secretsmanager_caching = "1.2.1"
->>>>>>> 35084ed0
 
 [dev-dependencies]
 tokio = { version = "1", features = ["macros", "rt-multi-thread"] }
