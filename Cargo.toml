--- conflicted
+++ resolved
@@ -5,32 +5,13 @@
 edition = "2021"
 
 [dependencies]
-<<<<<<< HEAD
-async-trait = "0.1.86"
-axum = { version = "0.8.1", features = ["macros"] }
-chrono = "0.4.40"
-dotenvy = "0.15.7"
-flate2 = "1.1.0"
-hyper = "1.6.0"
-mockall = "0.13.1"
-mongodb = "3.2.1"
-once_cell = "1.20.3"
-serde = { version = "1.0.218", features = ["derive"] }
-serde_json = "1.0.139"
-sqlx = { version = "0.8.3", features = ["postgres", "runtime-tokio"] }
-thiserror = "2.0.11"
-time = "0.3.39"
-tokio = { version = "1.16.1", features = ["full"] }
-tower = "0.5.2"
-tower-http = { version = "0.6.2", features = ["cors", "trace", "catch-panic"] }
-tracing = "0.1.41"
-tracing-subscriber = "0.3.19"
-=======
 anyhow = "1.0"
 async-trait = "0.1"
 axum = { version = "0.8", features = ["macros"] }
 base64url = "0.1"
+chrono = "0.4.40"
 dotenvy = "0.15"
+flate2 = "1.1.0"
 http-body-util = "0.1"
 hyper = "1.6"
 jsonwebtoken = "9.3"
@@ -43,5 +24,4 @@
 tower = "0.5"
 tower-http = { version = "0.6", features = ["cors", "trace", "catch-panic"] }
 tracing = "0.1"
-tracing-subscriber = "0.3"
->>>>>>> 6e3d0996
+tracing-subscriber = "0.3"