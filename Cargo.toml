--- conflicted
+++ resolved
@@ -5,30 +5,21 @@
 edition = "2021"
 
 [dependencies]
-<<<<<<< HEAD
 async-trait = "0.1"
 axum = { version = "0.8", features = ["macros"] }
 base64 = "0.22"
+base64url = "0.1"
 coset = "0.3"
 dotenvy = "0.15"
+http-body = "1.0"
+http-body-util = "0.1"
+hyper = "1.6.0"
 jsonwebtoken = "9.3"
 mongodb = "3.2"
 once_cell = "1.20"
 rsa = "0.9"
 serde = { version = "1.0", features = ["derive"] }
 serde_cbor = "0.11"
-=======
-anyhow = "1.0"
-async-trait = "0.1"
-axum = { version = "0.8", features = ["macros"] }
-base64url = "0.1"
-dotenvy = "0.15"
-http-body-util = "0.1"
-hyper = "1.6"
-jsonwebtoken = "9.3"
-once_cell = "1.20"
-serde = { version = "1.0", features = ["derive"] }
->>>>>>> 0cf6a22c
 serde_json = "1.0"
 sqlx = { version = "0.8", features = ["postgres", "runtime-tokio"] }
 thiserror = "2.0"
