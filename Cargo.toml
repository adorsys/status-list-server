--- conflicted
+++ resolved
@@ -8,34 +8,24 @@
 chrono = "0.4"
 anyhow = "1.0"
 async-trait = "0.1"
-axum = { version = "0.8", features = ["macros"] }
 base64url = "0.1"
-<<<<<<< HEAD
-dotenvy = "0.15"
-flate2 = "1.1.0"
-=======
 once_cell = "1.20"
 serde_json = "1.0"
 pem = "3.0"
 rand = "0.9"
 sha2 = "0.10"
 jsonwebtoken = "9.3"
->>>>>>> 54fb0029
 http-body-util = "0.1"
+tracing-subscriber = "0.3"
+axum = { version = "0.8", features = ["macros"] }
+dotenvy = "0.15"
+flate2 = "1.1.0"
 hyper = "1.6"
-jsonwebtoken = "9.3"
-once_cell = "1.20"
 serde = { version = "1.0", features = ["derive"] }
-serde_json = "1.0"
 sqlx = { version = "0.8", features = ["postgres", "runtime-tokio"] }
 thiserror = "2.0"
 tokio = { version = "1.16", features = ["full"] }
 tower = "0.5"
 tower-http = { version = "0.6", features = ["cors", "trace", "catch-panic"] }
-<<<<<<< HEAD
-tracing-subscriber = "0.3"
-pem = "3.0.5"
 tracing = "0.1.41"
-=======
-p256 = { version = "0.13", features = ["pkcs8", "ecdsa", "alloc", "pem"] }
->>>>>>> 54fb0029
+p256 = { version = "0.13", features = ["pkcs8", "ecdsa", "alloc", "pem"] }