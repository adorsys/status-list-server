--- conflicted
+++ resolved
@@ -21,26 +21,24 @@
 flate2 = "1.1.0"
 hyper = "1.6"
 serde = { version = "1.0", features = ["derive"] }
-<<<<<<< HEAD
 sqlx = { version = "0.8", features = ["postgres", "runtime-tokio"] }
 thiserror = "2.0"
-=======
->>>>>>> aa56328a
 tokio = { version = "1.16", features = ["full"] }
 tower = "0.5"
 tower-http = { version = "0.6", features = ["cors", "trace", "catch-panic"] }
-<<<<<<< HEAD
 tracing = "0.1.41"
 p256 = { version = "0.13", features = ["pkcs8", "ecdsa", "alloc", "pem"] }
-=======
 pem = "3.0.5"
-sea-orm = { version = "1.1.7", features = ["sqlx-postgres", "runtime-tokio-native-tls", "macros"] }
-p256 = "0.13.2"
+sea-orm = { version = "1.1.7", features = [
+    "sqlx-postgres",
+    "runtime-tokio-native-tls",
+    "macros",
+] }
+
 
 [dev-dependencies]
 sea-orm = { version = "1.1.7", features = ["mock"] }
 
 [dependencies.sea-orm-migration]
 version = "1.1.7"
-features = ["sqlx-postgres", "runtime-tokio-native-tls"]
->>>>>>> aa56328a
+features = ["sqlx-postgres", "runtime-tokio-native-tls"]