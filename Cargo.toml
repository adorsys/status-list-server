[package]

name = "status-list-server"
version = "0.1.0"
edition = "2021"

[dependencies]
<<<<<<< HEAD
async-trait = "0.1"
dotenvy = "0.15"
mongodb = "3.2"
once_cell = "1.20"
serde = { version = "1.0", features = ["derive"] }
serde_json = "1.0"
sqlx = { version = "0.8", features = ["postgres", "runtime-tokio"] }
thiserror = "2.0"
tokio = { version = "1.16", features = ["full"] }
=======
async-trait = "0.1.86"
axum = { version = "0.8.1", features = ["macros"] }
dotenvy = "0.15.7"
mongodb = "3.2.1"
once_cell = "1.20.3"
serde = { version = "1.0.218", features = ["derive"] }
serde_json = "1.0.139"
sqlx = { version = "0.8.3", features = ["postgres", "runtime-tokio"] }
thiserror = "2.0.11"
tokio = { version = "1.16.1", features = ["full"] }
tower = "0.5.2"
tower-http = { version = "0.6.2", features = ["cors", "trace", "catch-panic"] }
tracing = "0.1.41"
tracing-subscriber = "0.3.19"
>>>>>>> 1a7dfacb
<|MERGE_RESOLUTION|>--- conflicted
+++ resolved
@@ -5,17 +5,6 @@
 edition = "2021"
 
 [dependencies]
-<<<<<<< HEAD
-async-trait = "0.1"
-dotenvy = "0.15"
-mongodb = "3.2"
-once_cell = "1.20"
-serde = { version = "1.0", features = ["derive"] }
-serde_json = "1.0"
-sqlx = { version = "0.8", features = ["postgres", "runtime-tokio"] }
-thiserror = "2.0"
-tokio = { version = "1.16", features = ["full"] }
-=======
 async-trait = "0.1.86"
 axum = { version = "0.8.1", features = ["macros"] }
 dotenvy = "0.15.7"
@@ -29,5 +18,4 @@
 tower = "0.5.2"
 tower-http = { version = "0.6.2", features = ["cors", "trace", "catch-panic"] }
 tracing = "0.1.41"
-tracing-subscriber = "0.3.19"
->>>>>>> 1a7dfacb
+tracing-subscriber = "0.3.19"