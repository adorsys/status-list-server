--- conflicted
+++ resolved
@@ -1,8 +1,4 @@
 /target
 .env
 .debug/
-<<<<<<< HEAD
 .vscode/
-=======
-src/utils/certs/
->>>>>>> 55e047af
