/target
.env
.debug/
<<<<<<< HEAD
.vscode/
=======
src/utils/certs/
>>>>>>> b96c6f5b
<|MERGE_RESOLUTION|>--- conflicted
+++ resolved
@@ -1,8 +1,4 @@
 /target
 .env
 .debug/
-<<<<<<< HEAD
 .vscode/
-=======
-src/utils/certs/
->>>>>>> b96c6f5b
