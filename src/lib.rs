pub mod auth;
mod database;
pub mod model;
<<<<<<< HEAD
mod test_utils;
=======
mod test_resources;
>>>>>>> b199a9b3
pub mod utils;
pub mod web;<|MERGE_RESOLUTION|>--- conflicted
+++ resolved
@@ -1,10 +1,7 @@
 pub mod auth;
 mod database;
 pub mod model;
-<<<<<<< HEAD
+mod test_resources;
 mod test_utils;
-=======
-mod test_resources;
->>>>>>> b199a9b3
 pub mod utils;
 pub mod web;