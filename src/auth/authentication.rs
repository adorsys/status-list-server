use std::str::FromStr;

use jsonwebtoken::{decode, decode_header, Algorithm, DecodingKey, Validation};
use serde_json::Value;

use crate::{database::error::RepositoryError, model::Credentials, utils::state::AppState};

use super::errors::AuthenticationError;

use super::errors::AuthErrors;

/// Handle JWT registration
pub async fn publish_credentials(
    credentials: Credentials,
    state: AppState,
) -> Result<(), RepositoryError> {
    // Ensure the repository is available
    let store = state.repository.ok_or(RepositoryError::RepositoryNotSet)?;

    // Check if the issuer already exists
    if store
        .credential_repository
        .find_one_by(credentials.issuer.clone())
        .await?
        .is_some()
    {
        return Err(RepositoryError::DuplicateEntry);
    }

    // Validate the algorithm
    let algorithm = credentials.alg.clone();
    match algorithm.as_str() {
        "RS256" | "RS384" | "RS512" | "ES256" | "ES384" | "ES512" => (),
        _ => return Err(RepositoryError::from(AuthErrors::UnknownAlgorithm))?,
    }
<<<<<<< HEAD
}

pub async fn verify_token(state: &AppState, token: &str) -> Result<bool, AuthenticationError> {
    let store = state
        .repository
        .as_ref()
        .ok_or(AuthenticationError::RepositoryNotSet)?;

    let header = decode_header(token).map_err(|_| AuthenticationError::InvalidToken)?;
    let kid = header.kid.ok_or(AuthenticationError::MissingKid)?;

    let credential = store
        .credential_repository
        .find_one_by(kid)
        .await
        .map_err(|e| AuthenticationError::Generic(e.to_string()))?;

    let key_json = serde_json::to_string(&credential.public_key)
        .map_err(|_| AuthenticationError::Generic("Failed to serialize public key".to_string()))?;

    let decoding_key = DecodingKey::from_rsa_pem(key_json.as_bytes())
        .map_err(|_| AuthenticationError::Generic("Invalid public key".to_string()))?;

    let algorithm = Algorithm::from_str(&credential.alg)
        .map_err(|_| AuthenticationError::Generic("Invalid algorithm".to_string()))?;

    let validation = Validation::new(algorithm);

    Ok(decode::<Value>(token, &decoding_key, &validation)
        .map(|_| true)
        .unwrap_or_else(|_| false))
=======

    // ensure consistent order in credentials
    let credential = Credentials::new(credentials.issuer, credentials.public_key, credentials.alg);

    // Insert the credentials into the repository
    store.credential_repository.insert_one(credential).await?;

    Ok(())
>>>>>>> 82eb746b
}<|MERGE_RESOLUTION|>--- conflicted
+++ resolved
@@ -33,7 +33,14 @@
         "RS256" | "RS384" | "RS512" | "ES256" | "ES384" | "ES512" => (),
         _ => return Err(RepositoryError::from(AuthErrors::UnknownAlgorithm))?,
     }
-<<<<<<< HEAD
+
+    // ensure consistent order in credentials
+    let credential = Credentials::new(credentials.issuer, credentials.public_key, credentials.alg);
+
+    // Insert the credentials into the repository
+    store.credential_repository.insert_one(credential).await?;
+
+    Ok(())
 }
 
 pub async fn verify_token(state: &AppState, token: &str) -> Result<bool, AuthenticationError> {
@@ -50,29 +57,23 @@
         .find_one_by(kid)
         .await
         .map_err(|e| AuthenticationError::Generic(e.to_string()))?;
+    if let Some(credential) = credential {
+        let key_json = serde_json::to_string(&credential.public_key).map_err(|_| {
+            AuthenticationError::Generic("Failed to serialize public key".to_string())
+        })?;
 
-    let key_json = serde_json::to_string(&credential.public_key)
-        .map_err(|_| AuthenticationError::Generic("Failed to serialize public key".to_string()))?;
+        let decoding_key = DecodingKey::from_rsa_pem(key_json.as_bytes())
+            .map_err(|_| AuthenticationError::Generic("Invalid public key".to_string()))?;
 
-    let decoding_key = DecodingKey::from_rsa_pem(key_json.as_bytes())
-        .map_err(|_| AuthenticationError::Generic("Invalid public key".to_string()))?;
+        let algorithm = Algorithm::from_str(&credential.alg)
+            .map_err(|_| AuthenticationError::Generic("Invalid algorithm".to_string()))?;
 
-    let algorithm = Algorithm::from_str(&credential.alg)
-        .map_err(|_| AuthenticationError::Generic("Invalid algorithm".to_string()))?;
+        let validation = Validation::new(algorithm);
 
-    let validation = Validation::new(algorithm);
-
-    Ok(decode::<Value>(token, &decoding_key, &validation)
-        .map(|_| true)
-        .unwrap_or_else(|_| false))
-=======
-
-    // ensure consistent order in credentials
-    let credential = Credentials::new(credentials.issuer, credentials.public_key, credentials.alg);
-
-    // Insert the credentials into the repository
-    store.credential_repository.insert_one(credential).await?;
-
-    Ok(())
->>>>>>> 82eb746b
+        Ok(decode::<Value>(token, &decoding_key, &validation)
+            .map(|_| true)
+            .unwrap_or_else(|_| false))
+    } else {
+        Err(AuthenticationError::IssuerNotFound)
+    }
 }