--- conflicted
+++ resolved
@@ -1,39 +1,21 @@
-<<<<<<< HEAD
 use axum::Json;
 use serde_json::{json, Value};
-=======
 use sqlx::error::Error;
->>>>>>> 18db0b25
 use thiserror::Error;
 
 #[derive(Error, Debug)]
-#[allow(clippy::enum_variant_names)]
 pub enum RepositoryError {
-<<<<<<< HEAD
-    #[error("could not store entity")]
-    StoreError,
-    #[error("could not fetch entity")]
-    FetchError,
-    #[error("could not update entity")]
-    UpdateError,
-    #[error("could not delete entity")]
-    DeleteError,
-    #[error("Repository not set")]
-    RepositoryNotSet,
-=======
->>>>>>> 18db0b25
     #[error("generic: {0}")]
     Generic(String),
 }
 
-<<<<<<< HEAD
 impl RepositoryError {
     pub fn json(&self) -> Json<Value> {
         Json(json!({"error": self.to_string()}))
-=======
+    }
+}
 impl From<Error> for RepositoryError {
     fn from(err: Error) -> Self {
         RepositoryError::Generic(err.to_string())
->>>>>>> 18db0b25
     }
 }