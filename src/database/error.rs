--- conflicted
+++ resolved
@@ -1,16 +1,10 @@
-<<<<<<< HEAD
-use sqlx::error::Error;
-=======
 use axum::Json;
 use serde_json::{json, Value};
->>>>>>> 1a7dfacb
 use thiserror::Error;
 
 #[derive(Error, Debug)]
 #[allow(clippy::enum_variant_names)]
 pub enum RepositoryError {
-<<<<<<< HEAD
-=======
     #[error("could not store entity")]
     StoreError,
     #[error("could not fetch entity")]
@@ -21,19 +15,12 @@
     DeleteError,
     #[error("Repository not set")]
     RepositoryNotSet,
->>>>>>> 1a7dfacb
     #[error("generic: {0}")]
     Generic(String),
 }
 
-<<<<<<< HEAD
-impl From<Error> for RepositoryError {
-    fn from(err: Error) -> Self {
-        RepositoryError::Generic(err.to_string())
-=======
 impl RepositoryError {
     pub fn json(&self) -> Json<Value> {
         Json(json!({"error": self.to_string()}))
->>>>>>> 1a7dfacb
     }
 }