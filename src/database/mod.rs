pub mod error;
pub mod queries;

pub use migrations::Migrator;

pub mod migrations {
    use sea_orm_migration::prelude::*;

    pub struct Migrator;

    #[async_trait::async_trait]
    impl MigratorTrait for Migrator {
        fn migrations() -> Vec<Box<dyn MigrationTrait>> {
            vec![Box::new(tables::Migration)]
        }
    }

    pub mod tables {
        use super::*;

        #[derive(DeriveMigrationName)]
        pub struct Migration;

        #[async_trait::async_trait]
        impl MigrationTrait for Migration {
            async fn up(&self, manager: &SchemaManager) -> Result<(), DbErr> {
                manager
                    .create_table(
                        Table::create()
                            .table(Credentials::Table)
                            .if_not_exists()
                            .col(
                                ColumnDef::new(Credentials::Issuer)
                                    .string()
                                    .not_null()
                                    .primary_key(),
                            )
                            .col(ColumnDef::new(Credentials::PublicKey).text().not_null())
                            .col(ColumnDef::new(Credentials::Alg).string().not_null())
                            .to_owned(),
                    )
                    .await?;

                manager
                    .create_table(
                        Table::create()
                            .table(StatusListTokens::Table)
                            .if_not_exists()
                            .col(
                                ColumnDef::new(StatusListTokens::ListId)
                                    .string()
                                    .not_null()
                                    .primary_key(),
                            )
<<<<<<< HEAD
                            .col(ColumnDef::new(StatusListTokens::Exp).integer())
                            .col(ColumnDef::new(StatusListTokens::Issuer).string().not_null())
                            .col(ColumnDef::new(StatusListTokens::Iat).integer().not_null())
=======
                            .col(ColumnDef::new(StatusListTokens::Exp).big_integer())
                            .col(
                                ColumnDef::new(StatusListTokens::Iat)
                                    .big_integer()
                                    .not_null(),
                            )
>>>>>>> f38087d1
                            .col(
                                ColumnDef::new(StatusListTokens::StatusList)
                                    .json()
                                    .not_null(),
                            )
                            .col(ColumnDef::new(StatusListTokens::Sub).string().not_null())
                            .col(ColumnDef::new(StatusListTokens::Ttl).big_integer())
                            .to_owned(),
                    )
                    .await?;

                Ok(())
            }

            async fn down(&self, manager: &SchemaManager) -> Result<(), DbErr> {
                manager
                    .drop_table(Table::drop().table(Credentials::Table).to_owned())
                    .await?;
                manager
                    .drop_table(Table::drop().table(StatusListTokens::Table).to_owned())
                    .await?;
                Ok(())
            }
        }

        #[derive(Iden)]
        enum Credentials {
            Table,
            Issuer,
            PublicKey,
            Alg,
        }

        #[derive(Iden)]
        enum StatusListTokens {
            Table,
            Issuer,
            ListId,
            Exp,
            Iat,
            StatusList,
            Sub,
            Ttl,
        }
    }
}<|MERGE_RESOLUTION|>--- conflicted
+++ resolved
@@ -52,18 +52,9 @@
                                     .not_null()
                                     .primary_key(),
                             )
-<<<<<<< HEAD
                             .col(ColumnDef::new(StatusListTokens::Exp).integer())
                             .col(ColumnDef::new(StatusListTokens::Issuer).string().not_null())
                             .col(ColumnDef::new(StatusListTokens::Iat).integer().not_null())
-=======
-                            .col(ColumnDef::new(StatusListTokens::Exp).big_integer())
-                            .col(
-                                ColumnDef::new(StatusListTokens::Iat)
-                                    .big_integer()
-                                    .not_null(),
-                            )
->>>>>>> f38087d1
                             .col(
                                 ColumnDef::new(StatusListTokens::StatusList)
                                     .json()
