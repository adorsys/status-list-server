pub mod error;
pub mod queries;

pub use migrations::Migrator;

/// Database migrations module
pub mod migrations {
    use sea_orm_migration::prelude::*;

    /// Main migrator struct for database migrations
    pub struct Migrator;

    #[async_trait::async_trait]
    impl MigratorTrait for Migrator {
        fn migrations() -> Vec<Box<dyn MigrationTrait>> {
            vec![Box::new(tables::Migration)]
        }
    }

    /// Database tables module containing table creation migrations
    pub mod tables {
        use super::*;

        /// Migration struct for creating database tables
        #[derive(DeriveMigrationName)]
        pub struct Migration;

        #[async_trait::async_trait]
        impl MigrationTrait for Migration {
            /// Creates the necessary database tables if they don't exist
            async fn up(&self, manager: &SchemaManager) -> Result<(), DbErr> {
                // Create Credentials table for storing issuer credentials
                manager
                    .create_table(
                        Table::create()
                            .table(Credentials::Table)
                            .if_not_exists()
                            .col(
                                ColumnDef::new(Credentials::Issuer)
                                    .string()
                                    .not_null()
                                    .primary_key(),
                            )
                            .col(ColumnDef::new(Credentials::PublicKey).text().not_null())
                            .col(ColumnDef::new(Credentials::Alg).string().not_null())
                            .to_owned(),
                    )
                    .await?;

                // Create StatusListTokens table for storing status list tokens
                manager
                    .create_table(
                        Table::create()
                            .table(StatusListTokens::Table)
                            .if_not_exists()
                            .col(
                                ColumnDef::new(StatusListTokens::ListId)
                                    .string()
                                    .not_null()
                                    .primary_key(),
                            )
                            .col(ColumnDef::new(StatusListTokens::Exp).big_integer())
                            .col(
                                ColumnDef::new(StatusListTokens::Iat)
                                    .big_integer()
                                    .not_null(),
                            )
                            .col(
                                ColumnDef::new(StatusListTokens::StatusList)
                                    .json()
                                    .not_null(),
                            )
                            .col(ColumnDef::new(StatusListTokens::Sub).string().not_null())
<<<<<<< HEAD
                            .col(ColumnDef::new(StatusListTokens::Ttl).string())
                            .foreign_key(
                                ForeignKey::create()
                                    .name("fk_sub") // Foreign key name for the sub->issuer relationship
                                    .from(StatusListTokens::Table, StatusListTokens::Sub)
                                    .to(Credentials::Table, Credentials::Issuer),
                            )
=======
                            .col(ColumnDef::new(StatusListTokens::Ttl).big_integer())
>>>>>>> f38087d1
                            .to_owned(),
                    )
                    .await?;

                Ok(())
            }

            /// Drops the database tables
            async fn down(&self, manager: &SchemaManager) -> Result<(), DbErr> {
                // Drop tables in reverse order to handle foreign key constraints
                manager
                    .drop_table(Table::drop().table(StatusListTokens::Table).to_owned())
                    .await?;
                Ok(())
            }
        }

        #[derive(Iden)]
        enum Credentials {
            Table,
            Issuer,
            PublicKey,
            Alg,
        }

        #[derive(Iden)]
        enum StatusListTokens {
            Table,
            ListId,
            Exp,
            Iat,
            StatusList,
            Sub,
            Ttl,
        }
    }
}<|MERGE_RESOLUTION|>--- conflicted
+++ resolved
@@ -71,7 +71,6 @@
                                     .not_null(),
                             )
                             .col(ColumnDef::new(StatusListTokens::Sub).string().not_null())
-<<<<<<< HEAD
                             .col(ColumnDef::new(StatusListTokens::Ttl).string())
                             .foreign_key(
                                 ForeignKey::create()
@@ -79,9 +78,7 @@
                                     .from(StatusListTokens::Table, StatusListTokens::Sub)
                                     .to(Credentials::Table, Credentials::Issuer),
                             )
-=======
                             .col(ColumnDef::new(StatusListTokens::Ttl).big_integer())
->>>>>>> f38087d1
                             .to_owned(),
                     )
                     .await?;
