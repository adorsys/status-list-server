--- conflicted
+++ resolved
@@ -1,8 +1,8 @@
-use std::{collections::HashMap, fmt::Error};
+use std::collections::HashMap;
 
 use serde::{Deserialize, Serialize};
 use serde_json::{json, Value};
-use sqlx::error::Error;
+
 use sqlx::{postgres::PgRow, FromRow, PgPool};
 
 use super::error::RepositoryError;
@@ -195,14 +195,4 @@
         let result = query.execute(&table.pool).await?;
         Ok(result.rows_affected() > 0)
     }
-}
-
-impl From<Error> for RepositoryError {
-    fn from(err: Error) -> Self {
-<<<<<<< HEAD
-        RepositoryError::Generic(err.to_string())
-=======
-        Self::Generic(err.to_string())
->>>>>>> 18db0b25
-    }
 }