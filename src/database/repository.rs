--- conflicted
+++ resolved
@@ -199,10 +199,6 @@
 
 impl From<Error> for RepositoryError {
     fn from(err: Error) -> Self {
-<<<<<<< HEAD
-        Self::Generic(err.to_string())
-=======
         RepositoryError::Generic(err.to_string())
->>>>>>> 1a7dfacb
     }
 }