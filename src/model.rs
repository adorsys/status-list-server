use std::{error::Error, str::FromStr};

use serde::{Deserialize, Serialize};
use serde_json::Value;
use sqlx::{
    encode::IsNull,
    postgres::PgTypeInfo,
    prelude::{FromRow, Type},
    Decode, Encode, Postgres,
};

#[derive(Serialize, Deserialize, Clone, Debug, PartialEq, Eq, FromRow)]
pub struct Credentials {
    pub issuer: String,
    pub public_key: Value,
    pub alg: String,
}
impl Credentials {
    pub fn new(issuer: String, public_key: Value, alg: String) -> Self {
        Self {
            issuer,
            public_key,
            alg,
        }
    }
}

#[derive(Deserialize, Debug)]
pub struct StatusUpdate {
    pub index: i32,
    pub status: Status,
}

<<<<<<< HEAD
#[derive(Deserialize, Debug)]
=======
#[derive(Deserialize, Serialize, Clone, Copy, Debug, PartialEq, Eq)]
>>>>>>> 1a826ca7
pub enum Status {
    VALID,
    INVALID,
    SUSPENDED,
    APPLICATIONSPECIFIC,
}

impl FromStr for Status {
    type Err = String;
    fn from_str(s: &str) -> Result<Self, Self::Err> {
        match s.to_lowercase().as_str() {
            "valid" => Ok(Status::VALID),
            "invalid" => Ok(Status::INVALID),
            "suspended" => Ok(Status::SUSPENDED),
            "application_specific" => Ok(Status::APPLICATIONSPECIFIC),
            _ => Err("Unknown status".to_string()),
        }
    }
}

#[derive(Clone, Serialize, Deserialize, Default, PartialEq, Eq, Debug, Type)]
pub struct StatusList {
    pub bits: i8,
    pub lst: String,
}

#[derive(Debug, Clone, Copy, Serialize, Deserialize, PartialEq, Eq, Default)]
pub struct U8Wrapper(pub u8);

impl Type<Postgres> for U8Wrapper {
    fn type_info() -> PgTypeInfo {
        <i8 as Type<Postgres>>::type_info()
    }
}

// Implement `sqlx::Encode<Postgres>` for `U8Wrapper`
impl Encode<'_, Postgres> for U8Wrapper {
    fn encode_by_ref(
        &self,
        buf: &mut sqlx::postgres::PgArgumentBuffer,
    ) -> Result<IsNull, Box<(dyn Error + Send + Sync + 'static)>> {
        (self.0 as i8).encode(buf)
    }
}

// Implement `sqlx::Decode<Postgres>` for `U8Wrapper`
impl<'r> Decode<'r, Postgres> for U8Wrapper {
    fn decode(value: sqlx::postgres::PgValueRef<'r>) -> Result<Self, sqlx::error::BoxDynError> {
        let decoded = i8::decode(value)?;
        Ok(U8Wrapper(decoded as u8))
    }
}
#[derive(Deserialize, Serialize, Clone, Default, Debug, PartialEq, Eq, FromRow, Type)]
pub struct StatusListToken {
    pub exp: Option<i32>,
    pub iat: i32,
    pub status_list: StatusList,
    pub sub: String,
    pub ttl: Option<String>,
    pub list_id: String,
}

impl StatusListToken {
    pub fn new(
        list_id: String,
        exp: Option<i32>,
        iat: i32,
        status_list: StatusList,
        sub: String,
        ttl: Option<String>,
    ) -> Self {
        Self {
            list_id,
            exp,
            iat,
            status_list,
            sub,
            ttl,
        }
    }
}<|MERGE_RESOLUTION|>--- conflicted
+++ resolved
@@ -31,11 +31,7 @@
     pub status: Status,
 }
 
-<<<<<<< HEAD
-#[derive(Deserialize, Debug)]
-=======
 #[derive(Deserialize, Serialize, Clone, Copy, Debug, PartialEq, Eq)]
->>>>>>> 1a826ca7
 pub enum Status {
     VALID,
     INVALID,
