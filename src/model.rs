use jsonwebtoken::Algorithm;
use sea_orm::entity::prelude::*;
use sea_orm::ActiveValue::Set;
use serde::{Deserialize, Serialize};

#[derive(Clone, Debug, PartialEq, Eq, Serialize, Deserialize)]
pub struct Alg(pub Algorithm);

impl From<Algorithm> for Alg {
    fn from(alg: Algorithm) -> Self {
        Alg(alg)
    }
}

impl From<Alg> for Algorithm {
    fn from(alg: Alg) -> Self {
        alg.0
    }
}

<<<<<<< HEAD
#[derive(Deserialize, Serialize, Debug, Clone)]
/// Represents a single entry in a status list, used both for updating
/// individual status values and for publishing the complete status list.
///
/// Each entry consists of an `index` identifying the position in the list,
/// and a `status` indicating the current state at that index.
pub struct StatusEntry {
    pub index: i32,
    pub status: Status,
=======
impl sea_orm::sea_query::ValueType for Alg {
    fn try_from(v: sea_orm::Value) -> Result<Self, sea_orm::sea_query::ValueTypeErr> {
        match v {
            sea_orm::Value::String(Some(s)) => s
                .parse::<Algorithm>()
                .map(Alg)
                .map_err(|_| sea_orm::sea_query::ValueTypeErr),
            _ => Err(sea_orm::sea_query::ValueTypeErr),
        }
    }

    fn type_name() -> String {
        "Alg".to_string()
    }

    fn array_type() -> sea_orm::sea_query::ArrayType {
        sea_orm::sea_query::ArrayType::String
    }

    fn column_type() -> sea_orm::sea_query::ColumnType {
        sea_orm::sea_query::ColumnType::String(sea_orm::sea_query::StringLen::N(255))
    }
>>>>>>> aa56328a
}

impl sea_orm::sea_query::Nullable for Alg {
    fn null() -> sea_orm::Value {
        sea_orm::Value::String(None)
    }
}

impl From<Alg> for sea_orm::Value {
    fn from(alg: Alg) -> Self {
        sea_orm::Value::String(Some(Box::new(format!("{:?}", alg.0))))
    }
}

impl sea_orm::TryGetable for Alg {
    fn try_get_by<I: sea_orm::ColIdx>(
        res: &sea_orm::QueryResult,
        index: I,
    ) -> Result<Self, sea_orm::TryGetError> {
        let value: String = res.try_get_by(index)?;
        value
            .parse::<Algorithm>()
            .map(Alg)
            .map_err(|e| sea_orm::TryGetError::DbErr(sea_orm::DbErr::Custom(e.to_string())))
    }
}

// Credentials entity
pub mod credentials {
    use super::*;

    #[derive(Clone, Debug, PartialEq, Eq, DeriveEntityModel, Serialize, Deserialize)]
    #[sea_orm(table_name = "credentials")]
    pub struct Model {
        #[sea_orm(primary_key)]
        pub issuer: String,
        pub public_key: String,
        pub alg: Alg,
    }

    #[derive(Copy, Clone, Debug, EnumIter, DeriveRelation)]
    pub enum Relation {}

    impl ActiveModelBehavior for ActiveModel {}
}

#[derive(Clone, Debug, Serialize, Deserialize)]
pub struct Credentials {
    pub issuer: String,
    pub public_key: String,
    pub alg: Algorithm,
}

impl Credentials {
    pub fn new(issuer: String, public_key: String, alg: Algorithm) -> Self {
        Self {
            issuer,
            public_key,
            alg,
        }
    }
}

impl From<credentials::Model> for Credentials {
    fn from(model: credentials::Model) -> Self {
        Self {
            issuer: model.issuer,
            public_key: model.public_key,
            alg: model.alg.into(),
        }
    }
}

impl From<Credentials> for credentials::ActiveModel {
    fn from(creds: Credentials) -> Self {
        Self {
            issuer: Set(creds.issuer),
            public_key: Set(creds.public_key),
            alg: Set(Alg(creds.alg)),
        }
    }
}

// StatusListToken entity
pub mod status_list_tokens {
    use super::*;

    #[derive(Clone, Debug, PartialEq, Eq, DeriveEntityModel, Serialize, Deserialize)]
    #[sea_orm(table_name = "status_list_tokens")]
    pub struct Model {
        #[sea_orm(primary_key)]
        pub list_id: String,
        pub exp: Option<i32>,
        pub iat: i32,
        pub status_list: serde_json::Value,
        pub sub: String,
        pub ttl: Option<String>,
    }

    #[derive(Copy, Clone, Debug, EnumIter, DeriveRelation)]
    pub enum Relation {}

    impl ActiveModelBehavior for ActiveModel {}
}

pub type StatusListToken = status_list_tokens::Model;

// Additional types for status list handling
#[derive(Clone, Debug, Serialize, Deserialize)]
pub enum Status {
    VALID,
    INVALID,
    SUSPENDED,
    APPLICATIONSPECIFIC,
}

#[derive(Clone, Debug, Serialize, Deserialize)]
pub struct StatusList {
    pub bits: usize,
    pub lst: String,
}

#[derive(Clone, Debug, Serialize, Deserialize)]
pub struct StatusUpdate {
    pub index: i32,
    pub status: Status,
}<|MERGE_RESOLUTION|>--- conflicted
+++ resolved
@@ -18,17 +18,6 @@
     }
 }
 
-<<<<<<< HEAD
-#[derive(Deserialize, Serialize, Debug, Clone)]
-/// Represents a single entry in a status list, used both for updating
-/// individual status values and for publishing the complete status list.
-///
-/// Each entry consists of an `index` identifying the position in the list,
-/// and a `status` indicating the current state at that index.
-pub struct StatusEntry {
-    pub index: i32,
-    pub status: Status,
-=======
 impl sea_orm::sea_query::ValueType for Alg {
     fn try_from(v: sea_orm::Value) -> Result<Self, sea_orm::sea_query::ValueTypeErr> {
         match v {
@@ -51,7 +40,6 @@
     fn column_type() -> sea_orm::sea_query::ColumnType {
         sea_orm::sea_query::ColumnType::String(sea_orm::sea_query::StringLen::N(255))
     }
->>>>>>> aa56328a
 }
 
 impl sea_orm::sea_query::Nullable for Alg {
@@ -175,7 +163,7 @@
 }
 
 #[derive(Clone, Debug, Serialize, Deserialize)]
-pub struct StatusUpdate {
+pub struct StatusEntry {
     pub index: i32,
     pub status: Status,
 }