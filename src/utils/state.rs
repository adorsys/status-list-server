--- conflicted
+++ resolved
@@ -236,12 +236,8 @@
 pub struct AppState {
     pub credential_repository: Arc<SeaOrmStore<Credentials>>,
     pub status_list_token_repository: Arc<SeaOrmStore<StatusListToken>>,
-<<<<<<< HEAD
     pub secret_manager: Arc<SecretManager>,
-=======
-    pub server_key: Arc<Keypair>,
     pub server_public_domain: String,
->>>>>>> b199a9b3
 }
 
 pub async fn setup() -> AppState {
@@ -269,11 +265,7 @@
     AppState {
         credential_repository: Arc::new(SeaOrmStore::new(Arc::clone(&db))),
         status_list_token_repository: Arc::new(SeaOrmStore::new(Arc::clone(&db))),
-<<<<<<< HEAD
         secret_manager: Arc::new(secret_manager),
-=======
-        server_key: Arc::new(server_key),
         server_public_domain,
->>>>>>> b199a9b3
     }
 }