--- conflicted
+++ resolved
@@ -2,19 +2,9 @@
     database::queries::SeaOrmStore,
     model::{Credentials, StatusListToken},
 };
-<<<<<<< HEAD
-
-use super::keygen::Keypair;
-#[derive(Clone)]
-pub struct AppState {
-    pub repository: Option<AppStateRepository>,
-    pub server_keypair: Option<Keypair>,
-}
-=======
 use sea_orm::{Database, DatabaseConnection};
 use sea_orm_migration::MigratorTrait;
 use std::sync::Arc;
->>>>>>> 331a2fed
 
 #[derive(Clone)]
 pub struct AppState {
@@ -23,16 +13,6 @@
 }
 
 pub async fn setup() -> AppState {
-<<<<<<< HEAD
-    let conn = establish_connection().await;
-    let credential_repo: Store<Credentials> = Store {
-        table: Table::new(conn.clone(), "credentials".to_owned(), "issuer".to_owned()),
-    };
-    let status_list_repo: Store<StatusListToken> = Store {
-        table: Table::new(conn, "status_list_tokens".to_owned(), "list_id".to_owned()),
-    };
-    let server_keypair = Keypair::generate().unwrap();
-=======
     let url = std::env::var("DATABASE_URL").expect("DATABASE_URL env not set");
     let db: DatabaseConnection = Database::connect(&url)
         .await
@@ -41,19 +21,10 @@
     crate::database::Migrator::up(&db, None)
         .await
         .expect("Failed to apply migrations");
->>>>>>> 331a2fed
 
     let db = Arc::new(db);
     AppState {
-<<<<<<< HEAD
-        repository: Some(AppStateRepository {
-            credential_repository: Arc::new(credential_repo),
-            status_list_token_repository: Arc::new(status_list_repo),
-        }),
-        server_keypair: Some(server_keypair),
-=======
         credential_repository: Arc::new(SeaOrmStore::new(Arc::clone(&db))),
         status_list_token_repository: Arc::new(SeaOrmStore::new(Arc::clone(&db))),
->>>>>>> 331a2fed
     }
 }