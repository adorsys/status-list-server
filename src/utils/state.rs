--- conflicted
+++ resolved
@@ -36,11 +36,7 @@
         table: Table::new(conn.clone(), "credentials".to_owned(), "issuer".to_owned()),
     };
     let status_list_repo: Store<StatusListToken> = Store {
-<<<<<<< HEAD
-        table: Table::new(conn, "status_list_tokens", "status_list_id".to_owned()),
-=======
-        table: Table::new(conn, "status_list_tokens".to_owned(), "issuer".to_owned()),
->>>>>>> bcb00c7d
+        table: Table::new(conn, "status_list_tokens".to_owned(), "list_id".to_owned()),
     };
 
     AppState {
