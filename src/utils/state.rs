--- conflicted
+++ resolved
@@ -28,12 +28,7 @@
 #[derive(Clone)]
 pub struct AppState {
     pub credential_repo: SeaOrmStore<Credentials>,
-<<<<<<< HEAD
-    pub status_list_token_repo:
-        Arc<dyn crate::database::repository::Repository<StatusListToken> + Send + Sync>,
-=======
     pub status_list_repo: SeaOrmStore<StatusListRecord>,
->>>>>>> c45b98e6
     pub server_domain: String,
     pub cert_manager: Arc<CertManager>,
     pub cache: Cache,
@@ -99,11 +94,7 @@
     let db_clone = Arc::new(db);
     Ok(AppState {
         credential_repo: SeaOrmStore::new(db_clone.clone()),
-<<<<<<< HEAD
-        status_list_token_repo: Arc::new(SeaOrmStore::new(db_clone)),
-=======
         status_list_repo: SeaOrmStore::new(db_clone),
->>>>>>> c45b98e6
         server_domain: config.server.domain.clone(),
         cert_manager: Arc::new(certificate_manager),
         cache: Cache::new(config.cache.ttl, config.cache.max_capacity),
