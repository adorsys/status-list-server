use base64url::{decode, encode};
use flate2::{read::ZlibDecoder, write::ZlibEncoder, Compression};
use std::io::{Read, Write};

use crate::model::{Status, StatusEntry};

use super::{bits_validation::BitFlag, errors::Error};

<<<<<<< HEAD
pub fn update_or_create_status_list(
    existing_lst: Option<String>,
    status_updates: Vec<StatusEntry>,
    bits: BitFlag,
) -> Result<String, Error> {
=======
#[derive(Debug, Clone, Deserialize, Serialize)]
pub struct PublishStatus {
    pub index: i32,
    pub status: Status,
}

pub fn lst_from(status_updates: Vec<PublishStatus>, bits: BitFlag) -> Result<String, Error> {
>>>>>>> aa56328a
    if status_updates.is_empty() {
        return Err(Error::Generic("No status updates provided".to_string()));
    }

    let bits = bits.value() as usize;

<<<<<<< HEAD
    let mut status_array: Vec<u8> = if let Some(existing_lst) = existing_lst {
        // Decode & decompress existing list
        let compressed_data = decode(&existing_lst).map_err(|_| Error::DecodeError)?;
        let mut decoder = ZlibDecoder::new(&compressed_data[..]);
        let mut decompressed = Vec::new();
        decoder
            .read_to_end(&mut decompressed)
            .map_err(|e| Error::Generic(e.to_string()))?;
        decompressed
    } else {
        // Determine the highest index to set the size of the status array
        let max_index = status_updates
            .iter()
            .map(|update| update.index)
            .max()
            .ok_or_else(|| Error::Generic("Failed to determine max index".to_string()))?;

        if max_index < 0 {
            return Err(Error::InvalidIndex);
        }

        // Create a new list initialized to VALID
        let required_len = (max_index as usize + 1) * bits + 7;
        let len = required_len / 8;
        vec![0u8; len]
    };

    // Ensure the array is large enough to apply all updates
    if let Some(max_update_index) = status_updates.iter().map(|u| u.index).max() {
        let required_len = (max_update_index as usize + 1) * bits + 7;
        let len = required_len / 8;
        if status_array.len() < len {
            status_array.resize(len, 0);
        }
    }
=======
    let total_entries = (max_index as usize) + 1;

    // Calculate the number of bytes needed to store all statuses
    let bytes_needed = total_entries * bits + 7;
    let bytes_needed = bytes_needed / 8;
    let mut status_array = vec![0u8; bytes_needed];

>>>>>>> aa56328a
    for update in status_updates {
        if update.index < 0 {
            return Err(Error::InvalidIndex);
        }
<<<<<<< HEAD

=======
>>>>>>> aa56328a
        let idx = update.index as usize;
        let bit_position = idx * bits;
        let byte_index = bit_position / 8;
        // Determine the offset within that byte
        let bit_offset = bit_position % 8;

        let status_value = match update.status {
            Status::VALID => 0b0000_0000,
            Status::INVALID => 0b0000_0001,
            Status::SUSPENDED => 0b0000_0010,
            Status::APPLICATIONSPECIFIC => 0b0000_0011,
        };

        if bits == 8 {
            status_array[byte_index] = status_value;
        } else {
            // Create a mask to isolate the target bit segment within the byte
            let mask = ((1 << bits) - 1) << bit_offset;

            // Clear the bits at the target location using bitwise AND with the inverted mask
            status_array[byte_index] &= !mask;

<<<<<<< HEAD
            // Shift the status value into the correct position, then set the bits using bitwise OR
            status_array[byte_index] |= (status_value << bit_offset) & mask;
        }
    }

    // Compress and encode
    let mut encoder = ZlibEncoder::new(Vec::new(), Compression::best());
=======
            if bit_offset + bits > 8 {
                let next_byte_index = byte_index + 1;
                let next_bit_offset = 8 - bit_offset;
                let next_mask = (1 << (bits - next_bit_offset)) - 1;
                status_array[next_byte_index] &= !next_mask;
                status_array[next_byte_index] |= status_value >> next_bit_offset;
            }
        }
    }

    let mut encoder = ZlibEncoder::new(Vec::new(), Compression::default());
>>>>>>> aa56328a
    encoder
        .write_all(&status_array)
        .map_err(|e| Error::Generic(e.to_string()))?;
    let compressed = encoder
        .finish()
        .map_err(|e| Error::Generic(e.to_string()))?;

    Ok(encode(&compressed))
}

#[cfg(test)]
mod tests {
    use std::io::Read;

    use super::*;

    #[test]
    fn test_lst_with_bits_1() {
        let updates = vec![
            StatusEntry {
                index: 0,
                status: Status::VALID,
            },
            StatusEntry {
                index: 1,
                status: Status::INVALID,
            },
        ];
        let bits = BitFlag::new(1).ok_or(Error::UnsupportedBits).unwrap();

        let result = update_or_create_status_list(None, updates, bits).unwrap();
        let decoded = base64url::decode(&result).unwrap();
        let mut decoder = flate2::read::ZlibDecoder::new(&*decoded);
        let mut decompressed = Vec::new();
        decoder.read_to_end(&mut decompressed).unwrap();

        assert_eq!(decompressed, vec![0b0000_0010]);
    }

    #[test]
    fn test_lst_update_with_bits_1_as_spec() {
        let existing_byte_array = [0xb9, 0xa3];
        let updates = vec![
            StatusEntry {
                index: 0,
                status: Status::VALID,
            },
            StatusEntry {
                index: 1,
                status: Status::INVALID,
            },
        ];
        let bits = BitFlag::new(1).ok_or(Error::UnsupportedBits).unwrap();
        let mut encoder = ZlibEncoder::new(Vec::new(), Compression::best());
        encoder.write_all(&existing_byte_array).unwrap();

        let compressed_status = encoder.finish().expect("Failed to finish compression");
        let existing_lst = base64url::encode(compressed_status);

        assert_eq!(existing_lst, "eNrbuRgAAhcBXQ");

        let result = update_or_create_status_list(Some(existing_lst), updates, bits).unwrap();
        let decoded = base64url::decode(&result).unwrap();
        let mut decoder = flate2::read::ZlibDecoder::new(&*decoded);
        let mut decompressed = Vec::new();
        decoder.read_to_end(&mut decompressed).unwrap();

        assert_eq!(decompressed, vec![0xba, 0xa3]);
    }

    #[test]
    fn test_lst_from_with_bits_2() {
        let updates = vec![
            StatusEntry {
                index: 0,
                status: Status::VALID,
            },
            StatusEntry {
                index: 1,
                status: Status::INVALID,
            },
            StatusEntry {
                index: 2,
                status: Status::SUSPENDED,
            },
            StatusEntry {
                index: 3,
                status: Status::APPLICATIONSPECIFIC,
            },
        ];
        let bits = BitFlag::new(2).ok_or(Error::UnsupportedBits).unwrap();

        let result = update_or_create_status_list(None, updates, bits).unwrap();
        let decoded = base64url::decode(&result).unwrap();
        let mut decoder = flate2::read::ZlibDecoder::new(&*decoded);
        let mut decompressed = Vec::new();
        decoder.read_to_end(&mut decompressed).unwrap();

        assert_eq!(decompressed, vec![0b1110_0100]);
    }

    #[test]
    fn test_lst_update_with_bits_2() {
        let original_status_array = vec![0b11001001, 0b01000100, 0b11111001];

        let mut encoder = ZlibEncoder::new(Vec::new(), Compression::fast());
        encoder.write_all(&original_status_array).unwrap();
        let compressed_status = encoder.finish().expect("Failed to finish compression");
        let existing_lst = base64url::encode(compressed_status);

        // Step 2: Define new status updates
        let status_updates = vec![StatusEntry {
            index: 4,
            status: Status::INVALID,
        }];
        let bits = BitFlag::new(2).ok_or(Error::UnsupportedBits).unwrap();

        let updated_lst = update_or_create_status_list(Some(existing_lst), status_updates, bits)
            .expect("Failed to update status list");

        let decoded = decode(&updated_lst).expect("Failed to decode base64");
        let mut decoder = ZlibDecoder::new(&decoded[..]);
        let mut updated_status_array = Vec::new();
        decoder
            .read_to_end(&mut updated_status_array)
            .expect("Failed to decompress");

        let expected_status_array = vec![0b11001001, 0b01000101, 0b11111001];
        assert_eq!(
            updated_status_array, expected_status_array,
            "The status array was not updated correctly"
        );
    }

    #[test]
    fn test_lst_from_with_bits_set_to_2_specs() {
        let original_status_array = vec![0xc9, 0x44, 0xf9];

        let mut encoder = ZlibEncoder::new(Vec::new(), Compression::best());
        encoder.write_all(&original_status_array).unwrap();
        let compressed_status = encoder.finish().expect("Failed to finish compression");
        let existing_lst = base64url::encode(compressed_status);

        assert_eq!(existing_lst, "eNo76fITAAPfAgc");

        let status_updates = vec![StatusEntry {
            index: 0,
            status: Status::INVALID,
        }];

        let bits = BitFlag::new(2).ok_or(Error::UnsupportedBits).unwrap();
        let updated_lst = update_or_create_status_list(Some(existing_lst), status_updates, bits)
            .expect("Failed to update status list");

        assert_eq!(updated_lst, "eNo76fITAAPfAgc");
    }

    #[test]
    fn test_lst_update_with_bits_4() {
        let original_status_array = vec![0b11001001, 0b01000100, 0b11111001];

        let mut encoder = ZlibEncoder::new(Vec::new(), Compression::fast());
        encoder.write_all(&original_status_array).unwrap();
        let compressed_status = encoder.finish().expect("Failed to finish compression");
        let existing_lst = base64url::encode(compressed_status);

        // Step 2: Define new status updates
        let status_updates = vec![StatusEntry {
            index: 4,
            status: Status::VALID,
        }];
        let bits = BitFlag::new(4).ok_or(Error::UnsupportedBits).unwrap();

        let updated_lst = update_or_create_status_list(Some(existing_lst), status_updates, bits)
            .expect("Failed to update status list");

        let decoded = decode(&updated_lst).expect("Failed to decode base64");
        let mut decoder = ZlibDecoder::new(&decoded[..]);
        let mut updated_status_array = Vec::new();
        decoder
            .read_to_end(&mut updated_status_array)
            .expect("Failed to decompress");

        let expected_status_array = vec![0b11001001, 0b01000100, 0b11110000];
        assert_eq!(
            updated_status_array, expected_status_array,
            "The status array was not updated correctly"
        );
    }


    #[test]
    fn test_lst_update_with_bits_8() {
        let original_status_array = vec![
            0b0000_0000,
            0b0000_0001,
            0b0000_0010,
            0b0000_0011,
            0b0000_0000,
            0b0000_0000,
            0b0000_0000,
            0b0000_0000,
        ];

        let mut encoder = ZlibEncoder::new(Vec::new(), Compression::fast());
        encoder.write_all(&original_status_array).unwrap();
        let compressed_status = encoder.finish().expect("Failed to finish compression");
        let existing_lst = base64url::encode(compressed_status);

        // Step 2: Define new status updates
        let status_updates = vec![
            StatusEntry {
                index: 6,
                status: Status::INVALID,
            },
            StatusEntry {
                index: 3,
                status: Status::SUSPENDED,
            },
        ];
        let bits = BitFlag::new(8).ok_or(Error::UnsupportedBits).unwrap();
        let updated_lst = update_or_create_status_list(Some(existing_lst), status_updates, bits)
            .expect("Failed to update status list");

        let decoded = decode(&updated_lst).expect("Failed to decode base64");
        let mut decoder = ZlibDecoder::new(&decoded[..]);
        let mut updated_status_array = Vec::new();
        decoder
            .read_to_end(&mut updated_status_array)
            .expect("Failed to decompress");

        let expected_status_array = vec![
            0b0000_0000,
            0b0000_0001,
            0b0000_0010,
            0b0000_0010,
            0b0000_0000,
            0b0000_0000,
            0b0000_0001,
            0b0000_0000,
        ];
        assert_eq!(
            updated_status_array, expected_status_array,
            "The status array was not updated correctly"
        );
    }

    #[test]
    fn test_lst_from_empty_updates() {
        let updates = vec![];
        let bits = BitFlag::new(1).ok_or(Error::UnsupportedBits).unwrap();
        let result = update_or_create_status_list(None, updates, bits);
        assert!(matches!(result, Err(Error::Generic(_))));
    }

    #[test]
    fn test_lst_from_invalid_index() {
        let updates = vec![StatusEntry {
            index: -1,
            status: Status::VALID,
        }];
        let bits = BitFlag::new(1).ok_or(Error::UnsupportedBits).unwrap();

        let result = update_or_create_status_list(None, updates, bits);
        assert!(matches!(result, Err(Error::InvalidIndex)));
    }

    #[test]
    fn test_lst_from_unsupported_bits() {
        let _updates = [StatusEntry {
            index: 0,
            status: Status::VALID,
        }];
        let bits = BitFlag::new(3).ok_or(Error::UnsupportedBits);
        assert!(bits.is_err());
    }
    
    #[test]
    fn test_status_update_with_max_index() {
        let original_status_array = vec![
            0b0000_0000,
            0b0000_0001,
            0b0000_0010,
            0b0000_0011,
            0b0000_0000,
            0b0000_0000,
            0b0000_0000,
            0b0000_0000,
        ];

        let mut encoder = ZlibEncoder::new(Vec::new(), Compression::fast());
        encoder.write_all(&original_status_array).unwrap();
        let compressed_status = encoder.finish().expect("Failed to finish compression");
        let existing_lst = base64url::encode(compressed_status);

        // Step 2: Define new status updates
        let status_updates = vec![
            StatusEntry {
                index: 7,
                status: Status::INVALID,
            },
            StatusEntry {
                index: 3,
                status: Status::SUSPENDED,
            },
        ];
        let bits = BitFlag::new(8).ok_or(Error::UnsupportedBits).unwrap();
        let updated_lst = update_or_create_status_list(Some(existing_lst), status_updates, bits)
            .expect("Failed to update status list");

        let decoded = decode(&updated_lst).expect("Failed to decode base64");
        let mut decoder = ZlibDecoder::new(&decoded[..]);
        let mut updated_status_array = Vec::new();
        decoder
            .read_to_end(&mut updated_status_array)
            .expect("Failed to decompress");

        let expected_status_array = vec![
            0b0000_0000,
            0b0000_0001,
            0b0000_0010,
            0b0000_0010,
            0b0000_0000,
            0b0000_0000,
            0b0000_0000,
            0b0000_0001,
        ];
        assert_eq!(
            updated_status_array, expected_status_array,
            "The status array was not updated correctly"
        );
    }
}<|MERGE_RESOLUTION|>--- conflicted
+++ resolved
@@ -6,28 +6,17 @@
 
 use super::{bits_validation::BitFlag, errors::Error};
 
-<<<<<<< HEAD
 pub fn update_or_create_status_list(
     existing_lst: Option<String>,
     status_updates: Vec<StatusEntry>,
     bits: BitFlag,
 ) -> Result<String, Error> {
-=======
-#[derive(Debug, Clone, Deserialize, Serialize)]
-pub struct PublishStatus {
-    pub index: i32,
-    pub status: Status,
-}
-
-pub fn lst_from(status_updates: Vec<PublishStatus>, bits: BitFlag) -> Result<String, Error> {
->>>>>>> aa56328a
     if status_updates.is_empty() {
         return Err(Error::Generic("No status updates provided".to_string()));
     }
 
     let bits = bits.value() as usize;
 
-<<<<<<< HEAD
     let mut status_array: Vec<u8> = if let Some(existing_lst) = existing_lst {
         // Decode & decompress existing list
         let compressed_data = decode(&existing_lst).map_err(|_| Error::DecodeError)?;
@@ -63,23 +52,10 @@
             status_array.resize(len, 0);
         }
     }
-=======
-    let total_entries = (max_index as usize) + 1;
-
-    // Calculate the number of bytes needed to store all statuses
-    let bytes_needed = total_entries * bits + 7;
-    let bytes_needed = bytes_needed / 8;
-    let mut status_array = vec![0u8; bytes_needed];
-
->>>>>>> aa56328a
     for update in status_updates {
         if update.index < 0 {
             return Err(Error::InvalidIndex);
         }
-<<<<<<< HEAD
-
-=======
->>>>>>> aa56328a
         let idx = update.index as usize;
         let bit_position = idx * bits;
         let byte_index = bit_position / 8;
@@ -102,7 +78,6 @@
             // Clear the bits at the target location using bitwise AND with the inverted mask
             status_array[byte_index] &= !mask;
 
-<<<<<<< HEAD
             // Shift the status value into the correct position, then set the bits using bitwise OR
             status_array[byte_index] |= (status_value << bit_offset) & mask;
         }
@@ -110,19 +85,6 @@
 
     // Compress and encode
     let mut encoder = ZlibEncoder::new(Vec::new(), Compression::best());
-=======
-            if bit_offset + bits > 8 {
-                let next_byte_index = byte_index + 1;
-                let next_bit_offset = 8 - bit_offset;
-                let next_mask = (1 << (bits - next_bit_offset)) - 1;
-                status_array[next_byte_index] &= !next_mask;
-                status_array[next_byte_index] |= status_value >> next_bit_offset;
-            }
-        }
-    }
-
-    let mut encoder = ZlibEncoder::new(Vec::new(), Compression::default());
->>>>>>> aa56328a
     encoder
         .write_all(&status_array)
         .map_err(|e| Error::Generic(e.to_string()))?;
