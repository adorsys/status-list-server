--- conflicted
+++ resolved
@@ -18,15 +18,8 @@
         return Err(Error::Generic("No status updates provided".to_string()));
     }
 
-<<<<<<< HEAD
-    if ![1, 2, 4, 8].contains(&bits) {
-        return Err(Error::UnsupportedBits);
-    }
-
-=======
     let bits = bits.value() as usize;
     // Determine the highest index to set the size of the status array
->>>>>>> a05b0455
     let max_index = status_updates
         .iter()
         .map(|update| update.index)
@@ -38,7 +31,7 @@
     }
 
     let total_entries = (max_index as usize) + 1;
-    let bytes_needed = (total_entries * bits + 7).div_ceil(8);
+    let bytes_needed = (total_entries * bits + 7) /8;
     let mut status_array = vec![0u8; bytes_needed];
 
     for update in status_updates {
