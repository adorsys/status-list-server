--- conflicted
+++ resolved
@@ -10,15 +10,10 @@
     PermFailed,
     #[error("invalid file type")]
     InvalidFileType,
-<<<<<<< HEAD
-    #[error("error {0}")]
-    Generic(String),
-=======
     #[error("error: {0}")]
     Generic(String),
     #[error("invalid index")]
     InvalidIndex,
     #[error("Unsupported bits value")]
     UnsupportedBits,
->>>>>>> 24f4d563
 }