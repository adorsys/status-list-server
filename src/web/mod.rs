<<<<<<< HEAD
pub mod handlers;
=======
pub mod credential_handler;
pub mod error;
pub mod midlw;
pub mod update_statuslist;
>>>>>>> 6e3d0996
<|MERGE_RESOLUTION|>--- conflicted
+++ resolved
@@ -1,8 +1,4 @@
-<<<<<<< HEAD
 pub mod handlers;
-=======
-pub mod credential_handler;
 pub mod error;
 pub mod midlw;
-pub mod update_statuslist;
->>>>>>> 6e3d0996
+pub mod update_statuslist;