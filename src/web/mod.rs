--- conflicted
+++ resolved
@@ -1,8 +1,5 @@
 pub mod credential_handler;
-<<<<<<< HEAD
-pub mod status_list_handler;
-=======
 pub mod error;
 pub mod midlw;
-pub mod update_statuslist;
->>>>>>> 0cf6a22c
+pub mod status_list_handler;
+pub mod update_statuslist;