--- conflicted
+++ resolved
@@ -9,12 +9,6 @@
     State(appstate): State<AppState>,
     Json(credential): Json<Credentials>,
 ) -> impl IntoResponse {
-<<<<<<< HEAD
-    match publish_credentials(credential.0, appstate).await {
-        Ok(_) => {
-            tracing::info!("successfully stored credentials");
-            Ok(StatusCode::ACCEPTED)
-=======
     match publish_credentials(credential.to_owned(), appstate).await {
         Ok(_) => (StatusCode::ACCEPTED, "Credentials stored successfully").into_response(),
         Err(RepositoryError::DuplicateEntry) => {
@@ -27,7 +21,6 @@
                 "Credentials already exist for this issuer".to_string(),
             )
                 .into_response()
->>>>>>> 745eaba2
         }
         Err(err) => {
             tracing::error!(
