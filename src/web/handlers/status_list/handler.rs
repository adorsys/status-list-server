--- conflicted
+++ resolved
@@ -56,14 +56,7 @@
 ) -> Result<impl IntoResponse + Debug, StatusListError> {
     let repo = &state.status_list_token_repository;
 
-<<<<<<< HEAD
     let accept = headers.get(header::ACCEPT).and_then(|h| h.to_str().ok());
-=======
-    let accept = headers
-        .get(header::ACCEPT)
-        .and_then(|h| h.to_str().ok())
-        .unwrap_or(STATUS_LISTS_HEADER_JWT);
->>>>>>> 331a2fed
 
     // build the token depending on the accept header
     match accept {
@@ -82,15 +75,12 @@
     }
 }
 
-<<<<<<< HEAD
 async fn build_status_list_token(
     accept: &str,
     list_id: &str,
     repo: &AppStateRepository,
 ) -> Result<impl IntoResponse + Debug, StatusListError> {
     // Get status list claims from database
-=======
->>>>>>> 331a2fed
     let status_claims = repo
         .find_one_by(list_id.to_string())
         .await
@@ -101,7 +91,6 @@
         .ok_or(StatusListError::StatusListNotFound)?;
 
     let status_list = status_claims.status_list;
-<<<<<<< HEAD
 
     if STATUS_LISTS_HEADER_JWT == accept {
         Ok((
@@ -123,14 +112,6 @@
 
 fn issue_jwt(status_list: StatusList) -> Result<StatusListToken, StatusListError> {
     Err(StatusListError::UnsupportedBits)
-=======
-    Ok((
-        StatusCode::OK,
-        [(header::CONTENT_TYPE, STATUS_LISTS_HEADER_JWT)],
-        Json(status_list),
-    )
-        .into_response())
->>>>>>> 331a2fed
 }
 
 pub async fn update_statuslist(
