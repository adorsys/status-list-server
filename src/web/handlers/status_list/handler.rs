--- conflicted
+++ resolved
@@ -112,23 +112,6 @@
 
     let server_key = repo.server_key.clone();
 
-<<<<<<< HEAD
-    if ACCEPT_STATUS_LISTS_HEADER_JWT == accept {
-        Ok((
-            StatusCode::OK,
-            [(header::CONTENT_TYPE, accept)],
-            issue_jwt(status_claims, &server_key)?,
-        )
-            .into_response())
-    } else {
-        Ok((
-            StatusCode::OK,
-            [(header::CONTENT_TYPE, accept)],
-            issue_cwt(status_claims, &server_key)?,
-        )
-            .into_response())
-    }
-=======
     let apply_gzip = |data: &[u8]| -> Result<Vec<u8>, StatusListError> {
         let mut encoder = GzEncoder::new(Vec::new(), Compression::default());
         encoder.write_all(data).map_err(|err| {
@@ -142,8 +125,8 @@
     };
 
     let token_bytes = match accept {
-        ACCEPT_STATUS_LISTS_HEADER_CWT => issue_cwt(&status_claims, &server_key)?,
-        _ => issue_jwt(&status_claims, &server_key)?.into_bytes(),
+        ACCEPT_STATUS_LISTS_HEADER_CWT => issue_cwt(status_claims, &server_key)?,
+        _ => issue_jwt(status_claims, &server_key)?.into_bytes(),
     };
 
     Ok((
@@ -155,7 +138,6 @@
         apply_gzip(&token_bytes)?,
     )
         .into_response())
->>>>>>> 4e63b838
 }
 
 // Function to create a CWT per the specification
