--- conflicted
+++ resolved
@@ -10,11 +10,8 @@
 use serde_json::Value;
 
 use crate::{
-    model::{StatusEntry, StatusList, StatusListToken},
-    utils::{
-        bits_validation::BitFlag, errors::Error, lst_gen::update_or_create_status_list,
-        state::AppState,
-    },
+    model::{Status, StatusEntry, StatusList, StatusListToken},
+    utils::state::AppState,
 };
 
 use super::{constants::STATUS_LISTS_HEADER_JWT, error::StatusListError};
@@ -150,35 +147,15 @@
         }
     };
 
-    let lst;
     if let Some(status_list_token) = status_list_token {
-<<<<<<< HEAD
-        let bits = status_list_token.status_list.bits;
-        lst = Some(status_list_token.status_list.lst);
-
-        // Apply updates
-        let bits = match BitFlag::new(bits as u8) {
-            Some(bits) => bits,
-            None => {
-                return (
-                    StatusCode::BAD_REQUEST,
-                    StatusListError::UnsupportedBits.to_string(),
-                )
-                    .into_response();
-            }
-        };
-        let updated_lst = match update_or_create_status_list(lst, updates, bits) {
-            Ok(update_lst) => update_lst,
-=======
         let lst: StatusList =
             serde_json::from_value(status_list_token.status_list.clone()).unwrap();
         let updated_lst = match update_status(&lst.lst, updates) {
             Ok(updated_lst) => updated_lst,
->>>>>>> aa56328a
             Err(e) => {
                 tracing::error!("Status update failed: {:?}", e);
                 return match e {
-                    Error::InvalidIndex => {
+                    StatusListError::InvalidIndex => {
                         (StatusCode::BAD_REQUEST, "Invalid index").into_response()
                     }
                     _ => (
@@ -224,8 +201,6 @@
     }
 }
 
-<<<<<<< HEAD
-=======
 fn encode_lst(bits: Vec<u8>) -> String {
     base64url::encode(
         bits.iter()
@@ -234,7 +209,7 @@
     )
 }
 
-fn update_status(lst: &str, updates: Vec<StatusUpdate>) -> Result<String, StatusListError> {
+fn update_status(lst: &str, updates: Vec<StatusEntry>) -> Result<String, StatusListError> {
     let mut decoded_lst =
         base64url::decode(lst).map_err(|e| StatusListError::Generic(e.to_string()))?;
 
@@ -255,21 +230,13 @@
     Ok(encode_lst(decoded_lst))
 }
 
->>>>>>> aa56328a
 #[cfg(test)]
 mod tests {
     use super::*;
-<<<<<<< HEAD
-    use std::{
-        collections::HashMap,
-        io::{Read, Write},
-        sync::{Arc, RwLock},
-=======
     use crate::{
         database::queries::SeaOrmStore,
         model::{status_list_tokens, StatusList, StatusListToken},
         utils::state::AppState,
->>>>>>> aa56328a
     };
     use axum::{
         body::to_bytes,
@@ -277,39 +244,11 @@
         http::{self, HeaderMap, StatusCode},
         Json,
     };
-<<<<<<< HEAD
-    use base64url::{decode, encode};
-    use flate2::{read::ZlibDecoder, write::ZlibEncoder, Compression};
-    use hyper::StatusCode;
-=======
+
     use sea_orm::{DatabaseBackend, MockDatabase};
->>>>>>> aa56328a
     use serde_json::json;
     use std::sync::Arc;
 
-<<<<<<< HEAD
-    use crate::{
-        model::{Credentials, Status, StatusList, StatusListToken},
-        test_resources::setup::test_setup,
-        utils::state::AppState,
-    };
-
-    pub fn setup(bits: i8) -> (AppState, Arc<RwLock<HashMap<String, StatusListToken>>>) {
-        let mut mock_statustk_repo = HashMap::new();
-        let mock_credential_repo: HashMap<String, Credentials> = HashMap::new();
-
-        let status = vec![0b11111111, 0b01101110];
-        // compress status
-        let mut encoder = ZlibEncoder::new(Vec::new(), Compression::default());
-        encoder.write_all(&status).unwrap();
-        let compressed_status = encoder.finish().unwrap();
-
-        // encode status lst
-        let lst = encode(compressed_status);
-
-        let list_id = "list_id".to_string();
-        let existing_status_list = StatusList { bits, lst };
-=======
     #[tokio::test]
     async fn test_get_status_list_success() {
         let mock_db = MockDatabase::new(DatabaseBackend::Postgres);
@@ -337,7 +276,6 @@
             credential_repository: Arc::new(SeaOrmStore::new(db_conn.clone())),
             status_list_token_repository: Arc::new(SeaOrmStore::new(db_conn)),
         };
->>>>>>> aa56328a
 
         let mut headers = HeaderMap::new();
         headers.insert(
@@ -360,34 +298,6 @@
                 "lst": encode_lst(vec![0, 0, 0])
             })
         );
-<<<<<<< HEAD
-
-        (appstate, shared_statustk_repo)
-    }
-
-    #[tokio::test]
-    async fn test_update_statuslist() {
-        let appstate = setup(1);
-
-        let app = Router::new()
-            .route("/statuslist/{issuer}", put(update_statuslist))
-            .with_state(Arc::new(appstate.0));
-
-        // JSON request body
-        let body = json!({
-        "updates": [
-            { "index": 1, "status": "VALID" },
-            { "index": 8, "status": "VALID" }
-            ]
-        });
-        let updated_lst = vec![0b11111101, 0b01101110];
-
-        let mut encoder = ZlibEncoder::new(Vec::new(), Compression::fast());
-        encoder.write_all(&updated_lst).unwrap();
-        let compressed_status = encoder.finish().unwrap();
-
-        let expected_lst = encode(compressed_status);
-=======
     }
 
     #[tokio::test]
@@ -398,7 +308,6 @@
                 .append_query_results::<status_list_tokens::Model, Vec<_>, _>(vec![vec![]])
                 .into_connection(),
         );
->>>>>>> aa56328a
 
         let app_state = AppState {
             credential_repository: Arc::new(SeaOrmStore::new(db_conn.clone())),
@@ -415,134 +324,10 @@
             .await
             .unwrap_err();
 
-<<<<<<< HEAD
-        // decode lst
-        let decoded_lst = base64url::decode(&shared_lst).unwrap();
-
-        let mut decompressed_lst = ZlibDecoder::new(&*decoded_lst);
-        let mut decompressed_array = vec![];
-        decompressed_lst
-            .read_to_end(&mut decompressed_array)
-            .unwrap();
-
-        // assert the lst has been updated
-        assert_eq!(shared_lst, expected_lst);
-=======
         assert_eq!(response, StatusListError::StatusListNotFound);
->>>>>>> aa56328a
-    }
-
-    #[test]
-    fn test_update_status_with_bits_set_to_8() {
-        let original_status_array = vec![
-            0b0000_0000,
-            0b0000_0001,
-            0b0000_0010,
-            0b0000_0011,
-            0b0000_0000,
-            0b0000_0000,
-            0b0000_0000,
-            0b0000_0000,
-        ];
-
-        let mut encoder = ZlibEncoder::new(Vec::new(), Compression::fast());
-        encoder.write_all(&original_status_array).unwrap();
-        let compressed_status = encoder.finish().expect("Failed to finish compression");
-        let existing_lst = base64url::encode(compressed_status);
-
-        // Step 2: Define new status updates
-        let status_updates = vec![
-            StatusEntry {
-                index: 4,
-                status: Status::INVALID,
-            },
-            StatusEntry {
-                index: 7,
-                status: Status::SUSPENDED,
-            },
-        ];
-        let bits = BitFlag::new(8).unwrap();
-        let updated_lst = update_or_create_status_list(Some(existing_lst), status_updates, bits)
-            .expect("Failed to update status list");
-
-        let decoded = decode(&updated_lst).expect("Failed to decode base64");
-        let mut decoder = ZlibDecoder::new(&decoded[..]);
-        let mut updated_status_array = Vec::new();
-        decoder
-            .read_to_end(&mut updated_status_array)
-            .expect("Failed to decompress");
-
-        let expected_status_array = vec![
-            0b0000_0000,
-            0b0000_0001,
-            0b0000_0010,
-            0b0000_0011,
-            0b0000_0001,
-            0b0000_0000,
-            0b0000_0000,
-            0b0000_0010,
-        ];
-        assert_eq!(
-            updated_status_array, expected_status_array,
-            "The status array was not updated correctly"
-        );
     }
 
     #[tokio::test]
-    async fn test_update_with_bits_value_set_to_2() {
-        let original_lst = vec![0b00011011, 0b00000000]; // Each byte holds 4 statuses (2 bits each)
-
-        // Compress and encode the original status list
-        let mut encoder = ZlibEncoder::new(Vec::new(), Compression::fast());
-        encoder.write_all(&original_lst).unwrap();
-        let compressed_data = encoder.finish().expect("Failed to finish compression");
-        let existing_list = base64url::encode(compressed_data);
-
-        let status_updates = vec![
-            StatusEntry {
-                index: 1,
-                status: Status::VALID,
-            }, // Change index 1 from INVALID to VALID
-            StatusEntry {
-                index: 8,
-                status: Status::VALID,
-            }, // Add index 8 as VALID
-        ];
-        let bits = BitFlag::new(2).unwrap();
-
-        let updated_lst = update_or_create_status_list(Some(existing_list), status_updates, bits)
-            .expect("Failed to update status list");
-
-        let decoded_lst = decode(&updated_lst).expect("Failed to decode base64");
-        let mut decompressed_lst = Vec::new();
-        ZlibDecoder::new(&decoded_lst[..])
-            .read_to_end(&mut decompressed_lst)
-            .unwrap();
-
-        let expected_lst = vec![0b00010011, 0b00000000, 0b00000000]; // Adjusted statuses with added index 8
-
-        assert_eq!(
-            decompressed_lst, expected_lst,
-            "The updated status list does not match the expected list."
-        );
-    }
-
-    #[tokio::test]
-<<<<<<< HEAD
-    async fn test_malformed_body() {
-        let appstate = setup(1);
-
-        let app = Router::new()
-            .route("/statuslist/{issuer}", put(update_statuslist))
-            .with_state(Arc::new(appstate.0));
-
-        // JSON request body
-        let bad_body = json!({
-        "updates": [
-            { "index": 1, "status": "VALID" },
-            { "index": 3, "status": "UNKNOWSTATUS" }
-            ]
-=======
     async fn test_update_statuslist_success() {
         let mock_db = MockDatabase::new(DatabaseBackend::Postgres);
         let initial_status_list = StatusList {
@@ -582,7 +367,6 @@
         let app_state = Arc::new(AppState {
             credential_repository: Arc::new(SeaOrmStore::new(db_conn.clone())),
             status_list_token_repository: Arc::new(SeaOrmStore::new(db_conn)),
->>>>>>> aa56328a
         });
 
         let update_body = json!({
@@ -611,16 +395,10 @@
                 .into_connection(),
         );
 
-<<<<<<< HEAD
-    #[tokio::test]
-    async fn test_status_list_invalid_accept_header() {
-        let appstate = setup(1);
-=======
         let app_state = Arc::new(AppState {
             credential_repository: Arc::new(SeaOrmStore::new(db_conn.clone())),
             status_list_token_repository: Arc::new(SeaOrmStore::new(db_conn)),
         });
->>>>>>> aa56328a
 
         let update_body = json!({
             "updates": [
@@ -633,73 +411,9 @@
             Path("test_list".to_string()),
             Json(update_body),
         )
-<<<<<<< HEAD
-        .await;
-        assert_eq!(response.unwrap_err(), StatusListError::InvalidAcceptHeader);
-
-        let app = Router::new()
-            .route("/statuslists/{id}", get(get_status_list))
-            .with_state(appstate.0);
-
-        let list_id = "list_id".to_string();
-        let request = Request::builder()
-            .method("GET")
-            .uri(format!("/statuslists/{list_id}"))
-            .header(header::ACCEPT, "application/json")
-            .body(Body::from(""))
-            .unwrap();
-
-        // We should get a 400 because the accept header is invalid
-        let response = app.oneshot(request).await.unwrap();
-        assert_eq!(response.status(), StatusCode::BAD_REQUEST);
-    }
-
-    #[tokio::test]
-    async fn test_status_list_not_found() {
-        let appstate = setup(1);
-
-        let mut headers = HeaderMap::new();
-        headers.insert(header::ACCEPT, STATUS_LISTS_HEADER_JWT.parse().unwrap());
-=======
         .await
         .into_response();
->>>>>>> aa56328a
 
         assert_eq!(response.status(), StatusCode::NOT_FOUND);
     }
-<<<<<<< HEAD
-
-    #[tokio::test]
-    async fn test_status_list_success() {
-        let appstate = setup(1);
-
-        let mut headers = HeaderMap::new();
-        headers.insert(header::ACCEPT, STATUS_LISTS_HEADER_JWT.parse().unwrap());
-
-        let response = get_status_list(
-            State(appstate.clone().0),
-            Path("list_id".to_string()),
-            headers,
-        )
-        .await;
-        assert!(response.is_ok());
-
-        let app = Router::new()
-            .route("/statuslists/{id}", get(get_status_list))
-            .with_state(appstate.0);
-
-        let list_id = "list_id".to_string();
-        let request = Request::builder()
-            .method("GET")
-            .uri(format!("/statuslists/{list_id}"))
-            .header(header::ACCEPT, STATUS_LISTS_HEADER_JWT)
-            .body(Body::from(""))
-            .unwrap();
-
-        // We should get a 200 because the status list with the given id exists
-        let response = app.oneshot(request).await.unwrap();
-        assert_eq!(response.status(), StatusCode::OK);
-    }
-=======
->>>>>>> aa56328a
 }