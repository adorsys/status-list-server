use std::{fmt::Debug, sync::Arc};

use axum::{
    extract::{Path, State},
    http::{header, HeaderMap, StatusCode},
    response::IntoResponse,
    Json,
};
<<<<<<< HEAD
use chrono::Utc;
use coset::{
    self, cbor::Value as CborValue, iana::Algorithm, CborSerializable, CoseSign1Builder,
    HeaderBuilder,
};
use jsonwebtoken::{EncodingKey, Header};
use p256::ecdsa::{signature::Signer, Signature};
use serde::{Deserialize, Serialize};
use serde_json::Value;

use crate::{
    model::{Status, StatusList, StatusListToken, StatusUpdate},
    utils::{keygen::Keypair, state::AppState},
=======

use serde_json::Value;

use crate::{
    model::{Status, StatusEntry, StatusList, StatusListToken},
    utils::state::AppState,
>>>>>>> 55e047af
};

use super::{
    constants::{
        ACCEPT_STATUS_LISTS_HEADER_CWT, ACCEPT_STATUS_LISTS_HEADER_JWT, STATUS_LISTS_HEADER_CWT,
        STATUS_LISTS_HEADER_JWT,
    },
    error::StatusListError,
};

pub trait StatusListTokenExt {
    fn new(
        list_id: String,
        exp: Option<i64>,
        iat: i64,
        status_list: StatusList,
        sub: String,
        ttl: Option<i64>,
    ) -> Self;
}

impl StatusListTokenExt for StatusListToken {
    fn new(
        list_id: String,
        exp: Option<i64>,
        iat: i64,
        status_list: StatusList,
        sub: String,
        ttl: Option<i64>,
    ) -> Self {
        Self {
            list_id,
            exp,
            iat,
            status_list,
            sub,
            ttl,
        }
    }
}

pub async fn get_status_list(
    State(state): State<AppState>,
    Path(list_id): Path<String>,
    headers: HeaderMap,
) -> Result<impl IntoResponse + Debug, StatusListError> {
    let accept = headers.get(header::ACCEPT).and_then(|h| h.to_str().ok());

    // build the token depending on the accept header
    match accept {
        None =>
        // assume jwt by default if no accept header is provided
        {
            build_status_list_token(ACCEPT_STATUS_LISTS_HEADER_JWT, &list_id, &state).await
        }
        Some(accept) if accept == ACCEPT_STATUS_LISTS_HEADER_JWT => {
            build_status_list_token(accept, &list_id, &state).await
        }
        Some(accept) if accept == ACCEPT_STATUS_LISTS_HEADER_CWT => {
            build_status_list_token(accept, &list_id, &state).await
        }
        Some(_) => Err(StatusListError::InvalidAcceptHeader),
    }
}

async fn build_status_list_token(
    accept: &str,
    list_id: &str,
    repo: &AppState,
) -> Result<impl IntoResponse + Debug, StatusListError> {
    // Get status list claims from database
    let status_claims = repo
        .status_list_token_repository
        .find_one_by(list_id.to_string())
        .await
        .map_err(|err| {
            tracing::error!("Failed to get status list {list_id} from database: {err:?}");
            StatusListError::InternalServerError
        })?
        .ok_or(StatusListError::StatusListNotFound)?;

    let server_key = repo.server_key.clone();

    if ACCEPT_STATUS_LISTS_HEADER_JWT == accept {
        Ok((
            StatusCode::OK,
            [(header::CONTENT_TYPE, accept)],
            issue_jwt(&status_claims, &server_key)?,
        )
            .into_response())
    } else {
        Ok((
            StatusCode::OK,
            [(header::CONTENT_TYPE, accept)],
            issue_cwt(&status_claims, &server_key)?,
        )
            .into_response())
    }
}

// Function to create a CWT per the specification
fn issue_cwt(token: &StatusListToken, server_key: &Keypair) -> Result<Vec<u8>, StatusListError> {
    let mut claims = vec![];

    // Building the claims
    claims.push((
        CborValue::Integer(2.into()),
        CborValue::Text(token.sub.clone()),
    ));
    let iat = Utc::now().timestamp();
    claims.push((CborValue::Integer(6.into()), CborValue::Integer(iat.into())));
    // According to the spec, the lifetime of the token depends on the lifetime of the referenced token
    // https://www.ietf.org/archive/id/draft-ietf-oauth-status-list-10.html#section-13.1
    if let Some(exp) = token.exp {
        claims.push((CborValue::Integer(4.into()), CborValue::Integer(exp.into())));
    }
    if let Some(ttl) = token.ttl {
        claims.push((
            CborValue::Integer(65534.into()),
            CborValue::Integer(ttl.into()),
        ));
    } else {
        claims.push((
            CborValue::Integer(65534.into()),
            // Default to 12 hours
            CborValue::Integer(43200.into()),
        ));
    }
    // Adding the status list map to the claims
    let status_list = vec![
        (
            CborValue::Text("bits".into()),
            CborValue::Integer(token.status_list.bits.into()),
        ),
        (
            CborValue::Text("lst".into()),
            CborValue::Text(token.status_list.lst.clone()),
        ),
    ];
    claims.push((
        CborValue::Integer(65533.into()),
        CborValue::Map(status_list),
    ));

    let payload = CborValue::Map(claims).to_vec().map_err(|err| {
        tracing::error!("Failed to serialize claims: {err:?}");
        StatusListError::InternalServerError
    })?;

    // Building the protected header
    let protected = HeaderBuilder::new()
        .algorithm(Algorithm::ES256)
        .value(16, CborValue::Text(STATUS_LISTS_HEADER_CWT.into()))
        .build();

    let signing_key = server_key.signing_key();

    // Building the CWT
    let sign1 = CoseSign1Builder::new()
        .protected(protected)
        .payload(payload)
        .create_signature(&[], |payload| {
            let signature: Signature = signing_key.sign(payload);
            signature.to_vec()
        })
        .build();

    let cwt_bytes = sign1.to_vec().map_err(|err| {
        tracing::error!("Failed to serialize CWT: {err:?}");
        StatusListError::InternalServerError
    })?;

    Ok(cwt_bytes)
}

#[derive(Clone, Debug, Serialize, Deserialize)]
pub struct StatusListClaims {
    pub exp: Option<i64>,
    pub iat: i64,
    pub status_list: StatusList,
    pub sub: String,
    pub ttl: Option<i64>,
}

fn issue_jwt(token: &StatusListToken, server_key: &Keypair) -> Result<String, StatusListError> {
    let iat = Utc::now().timestamp();
    let ttl = token.ttl.unwrap_or(43200);
    // Building the claims
    let claims = StatusListClaims {
        exp: token.exp,
        iat,
        status_list: token.status_list.clone(),
        sub: token.sub.to_owned(),
        ttl: Some(ttl),
    };
    // Building the header
    let mut header = Header::new(jsonwebtoken::Algorithm::ES256);
    header.typ = Some(STATUS_LISTS_HEADER_JWT.into());

    let pem_bytes = server_key.to_pkcs8_pem_bytes().map_err(|err| {
        tracing::error!("Failed to convert signing key to PEM: {err:?}");
        StatusListError::InternalServerError
    })?;
    let signer = EncodingKey::from_ec_pem(&pem_bytes).map_err(|err| {
        tracing::error!("Failed to create encoding key: {err:?}");
        StatusListError::InternalServerError
    })?;
    let token = jsonwebtoken::encode(&header, &claims, &signer).map_err(|err| {
        tracing::error!("Failed to encode JWT: {err:?}");
        StatusListError::InternalServerError
    })?;
    Ok(token)
}

pub async fn update_statuslist(
    State(appstate): State<Arc<AppState>>,
    Path(list_id): Path<String>,
    Json(body): Json<Value>,
) -> impl IntoResponse {
    let updates = match body
        .as_object()
        .and_then(|body| body.get("updates"))
        .and_then(|statuslist| statuslist.as_array())
    {
        Some(updates) => updates,
        None => {
            return (
                StatusCode::BAD_REQUEST,
                StatusListError::MalformedBody(
                    "Request body must contain a valid 'updates' array".to_string(),
                ),
            )
                .into_response();
        }
    };

    if updates.is_empty() {
        return (
            StatusCode::BAD_REQUEST,
            StatusListError::Generic("No status updates provided".to_string()),
        )
            .into_response();
    }

    let updates_json = match serde_json::to_vec(updates) {
        Ok(json) => json,
        Err(e) => {
            tracing::error!("Failed to serialize updates: {e}");
            return (StatusCode::BAD_REQUEST, "Failed to serialize request body").into_response();
        }
    };

    let updates: Vec<StatusEntry> = match serde_json::from_slice(&updates_json) {
        Ok(updates) => updates,
        Err(e) => {
            tracing::error!("Malformed request body: {e}");
            return (
                StatusCode::BAD_REQUEST,
                StatusListError::MalformedBody(
                    "Request body must contain a valid 'updates' array".to_string(),
                ),
            )
                .into_response();
        }
    };

    let store = &appstate.status_list_token_repository;

    let status_list_token = match store.find_one_by(list_id.clone()).await {
        Ok(token) => token,
        Err(e) => {
            tracing::error!("Find error: {:?}", e);
            return (
                StatusCode::NOT_FOUND,
                StatusListError::StatusListNotFound.to_string(),
            )
                .into_response();
        }
    };

    if let Some(status_list_token) = status_list_token {
        let lst = status_list_token.status_list;
        let updated_lst = match update_status(&lst.lst, updates) {
            Ok(updated_lst) => updated_lst,
            Err(e) => {
                tracing::error!("Status update failed: {:?}", e);
                return match e {
                    StatusListError::InvalidIndex => {
                        (StatusCode::BAD_REQUEST, "Invalid index").into_response()
                    }
                    _ => (
                        StatusCode::INTERNAL_SERVER_ERROR,
                        StatusListError::UpdateFailed.to_string(),
                    )
                        .into_response(),
                };
            }
        };

        let status_list = StatusList {
            bits: lst.bits,
            lst: updated_lst,
        };

        let statuslisttoken = StatusListToken::new(
            list_id.clone(),
            status_list_token.exp,
            status_list_token.iat,
            status_list,
            status_list_token.sub.clone(),
            status_list_token.ttl,
        );

        match store.update_one(list_id.clone(), statuslisttoken).await {
            Ok(true) => StatusCode::ACCEPTED.into_response(),
            Ok(false) => {
                tracing::error!("Failed to update status list");
                (
                    StatusCode::BAD_REQUEST,
                    StatusListError::UpdateFailed.to_string(),
                )
                    .into_response()
            }
            Err(e) => {
                tracing::error!("Update error: {:?}", e);
                (StatusCode::INTERNAL_SERVER_ERROR, "Database update failed").into_response()
            }
        }
    } else {
        (StatusCode::NOT_FOUND, "Status list not found").into_response()
    }
}

fn encode_lst(bits: Vec<u8>) -> String {
    base64url::encode(
        bits.iter()
            .flat_map(|&n| n.to_be_bytes())
            .collect::<Vec<u8>>(),
    )
}

fn update_status(lst: &str, updates: Vec<StatusEntry>) -> Result<String, StatusListError> {
    let mut decoded_lst =
        base64url::decode(lst).map_err(|e| StatusListError::Generic(e.to_string()))?;

    for update in updates {
        let index = update.index as usize;
        if index >= decoded_lst.len() {
            return Err(StatusListError::InvalidIndex);
        }

        decoded_lst[index] = match update.status {
            Status::VALID => 0,
            Status::INVALID => 1,
            Status::SUSPENDED => 2,
            Status::APPLICATIONSPECIFIC => 3,
        };
    }

    Ok(encode_lst(decoded_lst))
}

#[cfg(test)]
mod tests {
    use super::*;
    use crate::{
        database::queries::SeaOrmStore,
        model::{status_list_tokens, StatusList, StatusListToken},
        utils::state::AppState,
    };
    use axum::{
        body::to_bytes,
        extract::{Path, State},
        http::{self, HeaderMap, StatusCode},
        Json,
    };
<<<<<<< HEAD
    use coset::CoseSign1;
    use jsonwebtoken::{DecodingKey, Validation};
    use p256::{
        ecdsa::{signature::Verifier, VerifyingKey},
        pkcs8::{EncodePublicKey, LineEnding},
    };
=======

>>>>>>> 55e047af
    use sea_orm::{DatabaseBackend, MockDatabase};
    use serde_json::json;
    use std::sync::Arc;

    fn server_key() -> Keypair {
        Keypair::from_pkcs8_pem(include_str!("../../../test_resources/ec-private.pem")).unwrap()
    }

    #[tokio::test]
    async fn test_get_status_list_jwt_success() {
        let mock_db = MockDatabase::new(DatabaseBackend::Postgres);
        let status_list = StatusList {
            bits: 8,
            lst: encode_lst(vec![0, 0, 0]),
        };
        let status_list_token = StatusListToken::new(
            "test_list".to_string(),
            Some(1234767890),
            1234567890,
            status_list.clone(),
            "test_subject".to_string(),
            None,
        );
        let db_conn = Arc::new(
            mock_db
                .append_query_results::<status_list_tokens::Model, Vec<_>, _>(vec![vec![
                    status_list_token,
                ]])
                .into_connection(),
        );

        let app_state = AppState {
            credential_repository: Arc::new(SeaOrmStore::new(db_conn.clone())),
            status_list_token_repository: Arc::new(SeaOrmStore::new(db_conn)),
            server_key: Arc::new(server_key()),
        };

        let mut headers = HeaderMap::new();
        headers.insert(
            http::header::ACCEPT,
            ACCEPT_STATUS_LISTS_HEADER_JWT.parse().unwrap(),
        );

        let response = get_status_list(
            State(app_state.clone()),
            Path("test_list".to_string()),
            headers,
        )
        .await
        .unwrap()
        .into_response();

        assert_eq!(response.status(), StatusCode::OK);
        let body_bytes = to_bytes(response.into_body(), 1024 * 1024).await.unwrap();
        let body_str = std::str::from_utf8(&body_bytes).unwrap();

        let decoding_key_pem = app_state
            .server_key
            .verifying_key()
            .to_public_key_pem(LineEnding::default())
            .unwrap()
            .into_bytes();
        let decoding_key = DecodingKey::from_ec_pem(&decoding_key_pem).unwrap();
        let mut validation = Validation::new(jsonwebtoken::Algorithm::ES256);
        // Disable exp validation since the token is expired in the test
        // we just want to verify the claims
        validation.validate_exp = false;
        let token_data =
            jsonwebtoken::decode::<StatusListClaims>(body_str, &decoding_key, &validation).unwrap();

        // Verify the claims
        assert_eq!(token_data.claims.sub, "test_subject");
        assert_eq!(token_data.claims.status_list.bits, 8);
        assert_eq!(token_data.claims.status_list.lst, encode_lst(vec![0, 0, 0]));
        assert_eq!(token_data.claims.exp, Some(1234767890));
        assert_eq!(token_data.claims.ttl, Some(43200));
    }

    #[tokio::test]
    async fn test_get_status_list_success_cwt() {
        let mock_db = MockDatabase::new(DatabaseBackend::Postgres);
        let status_list = StatusList {
            bits: 8,
            lst: encode_lst(vec![0, 0, 0]),
        };
        let status_list_token = StatusListToken::new(
            "test_list".to_string(),
            None,
            1234567890,
            status_list.clone(),
            "test_subject".to_string(),
            Some(43200),
        );
        let db_conn = Arc::new(
            mock_db
                .append_query_results::<status_list_tokens::Model, Vec<_>, _>(vec![vec![
                    status_list_token.clone(),
                ]])
                .into_connection(),
        );

        let app_state = AppState {
            credential_repository: Arc::new(SeaOrmStore::new(db_conn.clone())),
            status_list_token_repository: Arc::new(SeaOrmStore::new(db_conn)),
            server_key: Arc::new(server_key()),
        };

        let mut headers = HeaderMap::new();
        headers.insert(
            http::header::ACCEPT,
            ACCEPT_STATUS_LISTS_HEADER_CWT.parse().unwrap(),
        );

        let response = get_status_list(
            State(app_state.clone()),
            Path("test_list".to_string()),
            headers,
        )
        .await
        .unwrap()
        .into_response();

        assert_eq!(response.status(), StatusCode::OK);
        let body_bytes = to_bytes(response.into_body(), 1024 * 1024).await.unwrap();

        let cwt = CoseSign1::from_slice(&body_bytes).unwrap();

        // verify signature
        let binding = app_state.server_key.clone();
        let signing_key = binding.signing_key();
        let verifying_key = VerifyingKey::from(signing_key);
        let result = cwt.verify_signature(&[], |sig, data| {
            let signature = Signature::from_slice(sig).unwrap();
            verifying_key.verify(data, &signature)
        });
        assert!(result.is_ok());

        let payload_bytes = cwt.payload.unwrap();
        let payload = CborValue::from_slice(&payload_bytes).unwrap();
        let claims = match payload {
            CborValue::Map(claims) => claims,
            _ => panic!("Invalid CWT payload"),
        };

        // Verify claims
        let sub = claims
            .iter()
            .find(|(k, _)| k == &CborValue::Integer(2.into()))
            .unwrap()
            .1
            .clone();
        assert_eq!(sub, CborValue::Text("test_subject".to_string()));

        let status_list_map = claims
            .iter()
            .find(|(k, _)| k == &CborValue::Integer(65533.into()))
            .unwrap()
            .1
            .clone();
        let status_list = match status_list_map {
            CborValue::Map(map) => map,
            _ => panic!("Invalid status list"),
        };

        let bits = status_list
            .iter()
            .find(|(k, _)| k == &CborValue::Text("bits".to_string()))
            .unwrap()
            .1
            .clone();
        assert_eq!(bits, CborValue::Integer(8.into()));

        let lst = status_list
            .iter()
            .find(|(k, _)| k == &CborValue::Text("lst".to_string()))
            .unwrap()
            .1
            .clone();
        assert_eq!(lst, CborValue::Text(encode_lst(vec![0, 0, 0])));

        let ttl = claims
            .iter()
            .find(|(k, _)| k == &CborValue::Integer(65534.into()))
            .unwrap()
            .1
            .clone();
        assert_eq!(ttl, CborValue::Integer(43200.into()));
    }

    #[tokio::test]
    async fn test_get_status_list_not_found() {
        let mock_db = MockDatabase::new(DatabaseBackend::Postgres);
        let db_conn = Arc::new(
            mock_db
                .append_query_results::<status_list_tokens::Model, Vec<_>, _>(vec![vec![]])
                .into_connection(),
        );

        let app_state = AppState {
            credential_repository: Arc::new(SeaOrmStore::new(db_conn.clone())),
            status_list_token_repository: Arc::new(SeaOrmStore::new(db_conn)),
            server_key: Arc::new(server_key()),
        };

        let mut headers = HeaderMap::new();
        headers.insert(
            http::header::ACCEPT,
            ACCEPT_STATUS_LISTS_HEADER_JWT.parse().unwrap(),
        );

        let result =
            get_status_list(State(app_state), Path("test_list".to_string()), headers).await;

        assert!(result.is_err());
        let err = result.unwrap_err();
        assert_eq!(err.clone().into_response().status(), StatusCode::NOT_FOUND);
        assert_eq!(err, StatusListError::StatusListNotFound);
    }

    #[tokio::test]
    async fn test_get_status_list_unsupported_accept_header() {
        let mock_db = MockDatabase::new(DatabaseBackend::Postgres);
        let db_conn = Arc::new(mock_db.into_connection());

        let app_state = AppState {
            credential_repository: Arc::new(SeaOrmStore::new(db_conn.clone())),
            status_list_token_repository: Arc::new(SeaOrmStore::new(db_conn)),
            server_key: Arc::new(server_key()),
        };

        let mut headers = HeaderMap::new();
        headers.insert(http::header::ACCEPT, "application/xml".parse().unwrap()); // unsupported

        let result =
            get_status_list(State(app_state), Path("test_list".to_string()), headers).await;

        assert!(result.is_err());
        let err = result.unwrap_err();
        assert_eq!(
            err.clone().into_response().status(),
            StatusCode::NOT_ACCEPTABLE
        );
        assert_eq!(err, StatusListError::InvalidAcceptHeader);
    }

    #[tokio::test]
    async fn test_update_statuslist_success() {
        let mock_db = MockDatabase::new(DatabaseBackend::Postgres);
        let initial_status_list = StatusList {
            bits: 8,
            lst: encode_lst(vec![0, 0, 0]),
        };
        let existing_token = StatusListToken::new(
            "test_list".to_string(),
            None,
            1234567890,
            initial_status_list.clone(),
            "test_subject".to_string(),
            None,
        );
        let updated_status_list = StatusList {
            bits: 8,
            lst: encode_lst(vec![0, 1, 0]), // After update: index 1 set to INVALID
        };
        let updated_token = StatusListToken::new(
            "test_list".to_string(),
            None,
            1234567890,
            updated_status_list,
            "test_subject".to_string(),
            None,
        );
        let db_conn = Arc::new(
            mock_db
                .append_query_results::<status_list_tokens::Model, Vec<_>, _>(vec![
                    vec![existing_token.clone()],
                    vec![existing_token],
                    vec![updated_token],
                ])
                .into_connection(),
        );

        let app_state = Arc::new(AppState {
            credential_repository: Arc::new(SeaOrmStore::new(db_conn.clone())),
            status_list_token_repository: Arc::new(SeaOrmStore::new(db_conn)),
            server_key: Arc::new(server_key()),
        });

        let update_body = json!({
            "updates": [
                {"index": 1, "status": "INVALID"}
            ]
        });

        let response = update_statuslist(
            State(app_state),
            Path("test_list".to_string()),
            Json(update_body),
        )
        .await
        .into_response();

        assert_eq!(response.status(), StatusCode::ACCEPTED);
    }

    #[tokio::test]
    async fn test_update_statuslist_not_found() {
        let mock_db = MockDatabase::new(DatabaseBackend::Postgres);
        let db_conn = Arc::new(
            mock_db
                .append_query_results::<status_list_tokens::Model, Vec<_>, _>(vec![vec![]])
                .into_connection(),
        );

        let app_state = Arc::new(AppState {
            credential_repository: Arc::new(SeaOrmStore::new(db_conn.clone())),
            status_list_token_repository: Arc::new(SeaOrmStore::new(db_conn)),
            server_key: Arc::new(server_key()),
        });

        let update_body = json!({
            "updates": [
                {"index": 1, "status": "INVALID"}
            ]
        });

        let response = update_statuslist(
            State(app_state),
            Path("test_list".to_string()),
            Json(update_body),
        )
        .await
        .into_response();

        assert_eq!(response.status(), StatusCode::NOT_FOUND);
    }
}<|MERGE_RESOLUTION|>--- conflicted
+++ resolved
@@ -6,7 +6,6 @@
     response::IntoResponse,
     Json,
 };
-<<<<<<< HEAD
 use chrono::Utc;
 use coset::{
     self, cbor::Value as CborValue, iana::Algorithm, CborSerializable, CoseSign1Builder,
@@ -20,14 +19,6 @@
 use crate::{
     model::{Status, StatusList, StatusListToken, StatusUpdate},
     utils::{keygen::Keypair, state::AppState},
-=======
-
-use serde_json::Value;
-
-use crate::{
-    model::{Status, StatusEntry, StatusList, StatusListToken},
-    utils::state::AppState,
->>>>>>> 55e047af
 };
 
 use super::{
@@ -404,16 +395,12 @@
         http::{self, HeaderMap, StatusCode},
         Json,
     };
-<<<<<<< HEAD
     use coset::CoseSign1;
     use jsonwebtoken::{DecodingKey, Validation};
     use p256::{
         ecdsa::{signature::Verifier, VerifyingKey},
         pkcs8::{EncodePublicKey, LineEnding},
     };
-=======
-
->>>>>>> 55e047af
     use sea_orm::{DatabaseBackend, MockDatabase};
     use serde_json::json;
     use std::sync::Arc;
