use std::{fmt::Debug, io::Write as _, sync::Arc};

use axum::{
    extract::{Path, State},
    http::{header, HeaderMap, StatusCode},
    response::IntoResponse,
    Json,
};
use chrono::Utc;
use coset::{
    self, cbor::Value as CborValue, iana::Algorithm, CborSerializable, CoseSign1Builder,
    HeaderBuilder,
};
use flate2::{write::GzEncoder, Compression};
use jsonwebtoken::{EncodingKey, Header};
use p256::ecdsa::{signature::Signer, Signature};
use serde::{Deserialize, Serialize};
use serde_json::Value;

use crate::{
    model::{Status, StatusEntry, StatusList, StatusListToken},
    utils::{keygen::Keypair, state::AppState},
};

use super::{
    constants::{
        ACCEPT_STATUS_LISTS_HEADER_CWT, ACCEPT_STATUS_LISTS_HEADER_JWT, CWT_TYPE, EXP, GZIP_HEADER,
        ISSUED_AT, STATUS_LIST, STATUS_LISTS_HEADER_CWT, STATUS_LISTS_HEADER_JWT, SUBJECT, TTL,
    },
    error::StatusListError,
};

pub trait StatusListTokenExt {
    fn new(
        list_id: String,
        exp: Option<i64>,
        iat: i64,
        status_list: StatusList,
        sub: String,
        ttl: Option<i64>,
    ) -> Self;
}

impl StatusListTokenExt for StatusListToken {
    fn new(
        list_id: String,
        exp: Option<i64>,
        iat: i64,
        status_list: StatusList,
        sub: String,
        ttl: Option<i64>,
    ) -> Self {
        Self {
            list_id,
            exp,
            iat,
            status_list,
            sub,
            ttl,
        }
    }
}

pub async fn get_status_list(
    State(state): State<AppState>,
    Path(list_id): Path<String>,
    headers: HeaderMap,
) -> Result<impl IntoResponse + Debug, StatusListError> {
    let accept = headers.get(header::ACCEPT).and_then(|h| h.to_str().ok());

    // Validate accept header
    let accept = match accept {
        None => ACCEPT_STATUS_LISTS_HEADER_JWT, // Default to JWT if no accept header
        Some(accept)
            if accept == ACCEPT_STATUS_LISTS_HEADER_JWT
                || accept == ACCEPT_STATUS_LISTS_HEADER_CWT =>
        {
            accept
        }
        Some(_) => return Err(StatusListError::InvalidAcceptHeader),
    };

    // Get status list claims from database
    let list_id_clone = list_id.clone();
    let status_list_token = state
        .status_list_token_repository
        .find_one_by(list_id)
        .await
        .map_err(|err| {
            tracing::error!("Failed to get status list {list_id_clone} from database: {err:?}");
            StatusListError::InternalServerError
        })?
        .ok_or(StatusListError::StatusListNotFound)?;

    build_status_list_token(accept, &status_list_token, &state).await
}

pub async fn build_status_list_token(
    accept: &str,
    status_list_token: &StatusListToken,
    repo: &AppState,
) -> Result<impl IntoResponse + Debug, StatusListError> {
    let server_key = repo.server_key.clone();

<<<<<<< HEAD
    if ACCEPT_STATUS_LISTS_HEADER_JWT == accept {
        Ok((
            StatusCode::OK,
            [(header::CONTENT_TYPE, accept)],
            issue_jwt(status_list_token, &server_key)?,
        )
            .into_response())
    } else {
        Ok((
            StatusCode::OK,
            [(header::CONTENT_TYPE, accept)],
            issue_cwt(status_list_token, &server_key)?,
        )
            .into_response())
    }
=======
    let apply_gzip = |data: &[u8]| -> Result<Vec<u8>, StatusListError> {
        let mut encoder = GzEncoder::new(Vec::new(), Compression::default());
        encoder.write_all(data).map_err(|err| {
            tracing::error!("Failed to compress payload: {err:?}");
            StatusListError::InternalServerError
        })?;
        encoder.finish().map_err(|err| {
            tracing::error!("Failed to finish compression: {err:?}");
            StatusListError::InternalServerError
        })
    };

    let token_bytes = match accept {
        ACCEPT_STATUS_LISTS_HEADER_CWT => issue_cwt(&status_claims, &server_key)?,
        _ => issue_jwt(&status_claims, &server_key)?.into_bytes(),
    };

    Ok((
        StatusCode::OK,
        [
            (header::CONTENT_TYPE, accept),
            (header::CONTENT_ENCODING, GZIP_HEADER),
        ],
        apply_gzip(&token_bytes)?,
    )
        .into_response())
>>>>>>> c121e233
}

// Function to create a CWT per the specification
fn issue_cwt(token: &StatusListToken, server_key: &Keypair) -> Result<Vec<u8>, StatusListError> {
    let mut claims = vec![];

    // Building the claims
    claims.push((
        CborValue::Integer(SUBJECT.into()),
        CborValue::Text(token.sub.clone()),
    ));
    let iat = Utc::now().timestamp();
    claims.push((
        CborValue::Integer(ISSUED_AT.into()),
        CborValue::Integer(iat.into()),
    ));
    // According to the spec, the lifetime of the token depends on the lifetime of the referenced token
    // https://www.ietf.org/archive/id/draft-ietf-oauth-status-list-10.html#section-13.1
    if let Some(exp) = token.exp {
        claims.push((
            CborValue::Integer(EXP.into()),
            CborValue::Integer(exp.into()),
        ));
    }
    claims.push((
        CborValue::Integer(TTL.into()),
        if let Some(ttl) = token.ttl {
            CborValue::Integer(ttl.into())
        } else {
            // Default to 12 hours
            CborValue::Integer(43200.into())
        },
    ));
    // Adding the status list map to the claims
    let status_list = vec![
        (
            CborValue::Text("bits".into()),
            CborValue::Integer(token.status_list.bits.into()),
        ),
        (
            CborValue::Text("lst".into()),
            CborValue::Text(token.status_list.lst.clone()),
        ),
    ];
    claims.push((
        CborValue::Integer(STATUS_LIST.into()),
        CborValue::Map(status_list),
    ));

    let payload = CborValue::Map(claims).to_vec().map_err(|err| {
        tracing::error!("Failed to serialize claims: {err:?}");
        StatusListError::InternalServerError
    })?;

    // Building the protected header
    let protected = HeaderBuilder::new()
        .algorithm(Algorithm::ES256)
        .value(CWT_TYPE, CborValue::Text(STATUS_LISTS_HEADER_CWT.into()))
        .build();

    let signing_key = server_key.signing_key();

    // Building the CWT
    let sign1 = CoseSign1Builder::new()
        .protected(protected)
        .payload(payload)
        .create_signature(&[], |payload| {
            let signature: Signature = signing_key.sign(payload);
            signature.to_vec()
        })
        .build();

    let cwt_bytes = sign1.to_vec().map_err(|err| {
        tracing::error!("Failed to serialize CWT: {err:?}");
        StatusListError::InternalServerError
    })?;

    Ok(cwt_bytes)
}

#[derive(Clone, Debug, Serialize, Deserialize)]
pub struct StatusListClaims {
    pub exp: Option<i64>,
    pub iat: i64,
    pub status_list: StatusList,
    pub sub: String,
    pub ttl: Option<i64>,
}

fn issue_jwt(token: &StatusListToken, server_key: &Keypair) -> Result<String, StatusListError> {
    let iat = Utc::now().timestamp();
    let ttl = token.ttl.unwrap_or(43200);
    // Building the claims
    let claims = StatusListClaims {
        exp: token.exp,
        iat,
        status_list: token.status_list.clone(),
        sub: token.sub.to_owned(),
        ttl: Some(ttl),
    };
    // Building the header
    let mut header = Header::new(jsonwebtoken::Algorithm::ES256);
    header.typ = Some(STATUS_LISTS_HEADER_JWT.into());

    let pem_bytes = server_key.to_pkcs8_pem_bytes().map_err(|err| {
        tracing::error!("Failed to convert signing key to PEM: {err:?}");
        StatusListError::InternalServerError
    })?;
    let signer = EncodingKey::from_ec_pem(&pem_bytes).map_err(|err| {
        tracing::error!("Failed to create encoding key: {err:?}");
        StatusListError::InternalServerError
    })?;
    let token = jsonwebtoken::encode(&header, &claims, &signer).map_err(|err| {
        tracing::error!("Failed to encode JWT: {err:?}");
        StatusListError::InternalServerError
    })?;
    Ok(token)
}

pub async fn update_statuslist(
    State(appstate): State<Arc<AppState>>,
    Path(list_id): Path<String>,
    Json(body): Json<Value>,
) -> impl IntoResponse {
    let updates = match body
        .as_object()
        .and_then(|body| body.get("updates"))
        .and_then(|statuslist| statuslist.as_array())
    {
        Some(updates) => updates,
        None => {
            return (
                StatusCode::BAD_REQUEST,
                StatusListError::MalformedBody(
                    "Request body must contain a valid 'updates' array".to_string(),
                ),
            )
                .into_response();
        }
    };

    if updates.is_empty() {
        return (
            StatusCode::BAD_REQUEST,
            StatusListError::Generic("No status updates provided".to_string()),
        )
            .into_response();
    }

    let updates_json = match serde_json::to_vec(updates) {
        Ok(json) => json,
        Err(e) => {
            tracing::error!("Failed to serialize updates: {e}");
            return (StatusCode::BAD_REQUEST, "Failed to serialize request body").into_response();
        }
    };

    let updates: Vec<StatusEntry> = match serde_json::from_slice(&updates_json) {
        Ok(updates) => updates,
        Err(e) => {
            tracing::error!("Malformed request body: {e}");
            return (
                StatusCode::BAD_REQUEST,
                StatusListError::MalformedBody(
                    "Request body must contain a valid 'updates' array".to_string(),
                ),
            )
                .into_response();
        }
    };

    let store = &appstate.status_list_token_repository;

    let status_list_token = match store.find_one_by(list_id.clone()).await {
        Ok(token) => token,
        Err(e) => {
            tracing::error!("Find error: {:?}", e);
            return (
                StatusCode::NOT_FOUND,
                StatusListError::StatusListNotFound.to_string(),
            )
                .into_response();
        }
    };

    if let Some(status_list_token) = status_list_token {
        let lst = status_list_token.status_list;
        let updated_lst = match update_status(&lst.lst, updates) {
            Ok(updated_lst) => updated_lst,
            Err(e) => {
                tracing::error!("Status update failed: {:?}", e);
                return match e {
                    StatusListError::InvalidIndex => {
                        (StatusCode::BAD_REQUEST, "Invalid index").into_response()
                    }
                    _ => (
                        StatusCode::INTERNAL_SERVER_ERROR,
                        StatusListError::UpdateFailed.to_string(),
                    )
                        .into_response(),
                };
            }
        };

        let status_list = StatusList {
            bits: lst.bits,
            lst: updated_lst,
        };

        let statuslisttoken = StatusListToken::new(
            list_id.clone(),
            status_list_token.exp,
            status_list_token.iat,
            status_list,
            status_list_token.sub.clone(),
            status_list_token.ttl,
        );

        match store.update_one(list_id.clone(), statuslisttoken).await {
            Ok(true) => StatusCode::ACCEPTED.into_response(),
            Ok(false) => {
                tracing::error!("Failed to update status list");
                (
                    StatusCode::BAD_REQUEST,
                    StatusListError::UpdateFailed.to_string(),
                )
                    .into_response()
            }
            Err(e) => {
                tracing::error!("Update error: {:?}", e);
                (StatusCode::INTERNAL_SERVER_ERROR, "Database update failed").into_response()
            }
        }
    } else {
        (StatusCode::NOT_FOUND, "Status list not found").into_response()
    }
}

fn encode_lst(bits: Vec<u8>) -> String {
    base64url::encode(
        bits.iter()
            .flat_map(|&n| n.to_be_bytes())
            .collect::<Vec<u8>>(),
    )
}

fn update_status(lst: &str, updates: Vec<StatusEntry>) -> Result<String, StatusListError> {
    let mut decoded_lst =
        base64url::decode(lst).map_err(|e| StatusListError::Generic(e.to_string()))?;

    for update in updates {
        let index = update.index as usize;
        if index >= decoded_lst.len() {
            return Err(StatusListError::InvalidIndex);
        }

        decoded_lst[index] = match update.status {
            Status::VALID => 0,
            Status::INVALID => 1,
            Status::SUSPENDED => 2,
            Status::APPLICATIONSPECIFIC => 3,
        };
    }

    Ok(encode_lst(decoded_lst))
}

#[cfg(test)]
mod tests {
    use super::*;
    use crate::{
        database::queries::SeaOrmStore,
        model::{status_list_tokens, StatusList, StatusListToken},
        utils::state::AppState,
    };
    use axum::{
        body::to_bytes,
        extract::{Path, State},
        http::{self, HeaderMap, StatusCode},
        Json,
    };
    use coset::CoseSign1;
    use jsonwebtoken::{DecodingKey, Validation};
    use p256::{
        ecdsa::{signature::Verifier, VerifyingKey},
        pkcs8::{EncodePublicKey, LineEnding},
    };
    use sea_orm::{DatabaseBackend, MockDatabase};
    use serde_json::json;
    use std::{io::Read, sync::Arc};

    fn server_key() -> Keypair {
        Keypair::from_pkcs8_pem(include_str!("../../../test_resources/ec-private.pem")).unwrap()
    }

    #[tokio::test]
    async fn test_get_status_list_jwt_success() {
        let mock_db = MockDatabase::new(DatabaseBackend::Postgres);
        let status_list = StatusList {
            bits: 8,
            lst: encode_lst(vec![0, 0, 0]),
        };
        let status_list_token = StatusListToken::new(
            "test_list".to_string(),
            Some(1234767890),
            1234567890,
            status_list.clone(),
            "test_subject".to_string(),
            None,
        );
        let db_conn = Arc::new(
            mock_db
                .append_query_results::<status_list_tokens::Model, Vec<_>, _>(vec![vec![
                    status_list_token,
                ]])
                .into_connection(),
        );

        let app_state = AppState {
            credential_repository: Arc::new(SeaOrmStore::new(db_conn.clone())),
            status_list_token_repository: Arc::new(SeaOrmStore::new(db_conn)),
            server_key: Arc::new(server_key()),
        };

        let mut headers = HeaderMap::new();
        headers.insert(
            http::header::ACCEPT,
            ACCEPT_STATUS_LISTS_HEADER_JWT.parse().unwrap(),
        );

        let response = get_status_list(
            State(app_state.clone()),
            Path("test_list".to_string()),
            headers,
        )
        .await
        .unwrap()
        .into_response();

        assert_eq!(response.status(), StatusCode::OK);
        let headers = response.headers();
        assert_eq!(headers.get(http::header::CONTENT_ENCODING).unwrap(), "gzip");

        let compressed_body_bytes = to_bytes(response.into_body(), 1024 * 1024).await.unwrap();
        let mut decoder = flate2::read::GzDecoder::new(&compressed_body_bytes[..]);
        let mut body_bytes = Vec::new();
        decoder.read_to_end(&mut body_bytes).unwrap();
        let body_str = std::str::from_utf8(&body_bytes).unwrap();

        let decoding_key_pem = app_state
            .server_key
            .verifying_key()
            .to_public_key_pem(LineEnding::default())
            .unwrap()
            .into_bytes();
        let decoding_key = DecodingKey::from_ec_pem(&decoding_key_pem).unwrap();
        let mut validation = Validation::new(jsonwebtoken::Algorithm::ES256);
        // Disable exp validation since the token is expired in the test
        // we just want to verify the claims
        validation.validate_exp = false;
        let token_data =
            jsonwebtoken::decode::<StatusListClaims>(body_str, &decoding_key, &validation).unwrap();

        // Verify the claims
        assert_eq!(token_data.claims.sub, "test_subject");
        assert_eq!(token_data.claims.status_list.bits, 8);
        assert_eq!(token_data.claims.status_list.lst, encode_lst(vec![0, 0, 0]));
        assert_eq!(token_data.claims.exp, Some(1234767890));
        assert_eq!(token_data.claims.ttl, Some(43200));
    }

    #[tokio::test]
    async fn test_get_status_list_success_cwt() {
        let mock_db = MockDatabase::new(DatabaseBackend::Postgres);
        let status_list = StatusList {
            bits: 8,
            lst: encode_lst(vec![0, 0, 0]),
        };
        let status_list_token = StatusListToken::new(
            "test_list".to_string(),
            None,
            1234567890,
            status_list.clone(),
            "test_subject".to_string(),
            Some(43200),
        );
        let db_conn = Arc::new(
            mock_db
                .append_query_results::<status_list_tokens::Model, Vec<_>, _>(vec![vec![
                    status_list_token.clone(),
                ]])
                .into_connection(),
        );

        let app_state = AppState {
            credential_repository: Arc::new(SeaOrmStore::new(db_conn.clone())),
            status_list_token_repository: Arc::new(SeaOrmStore::new(db_conn)),
            server_key: Arc::new(server_key()),
        };

        let mut headers = HeaderMap::new();
        headers.insert(
            http::header::ACCEPT,
            ACCEPT_STATUS_LISTS_HEADER_CWT.parse().unwrap(),
        );

        let response = get_status_list(
            State(app_state.clone()),
            Path("test_list".to_string()),
            headers,
        )
        .await
        .unwrap()
        .into_response();

        assert_eq!(response.status(), StatusCode::OK);
        let headers = response.headers();
        assert_eq!(headers.get(http::header::CONTENT_ENCODING).unwrap(), "gzip");

        let compressed_body_bytes = to_bytes(response.into_body(), 1024 * 1024).await.unwrap();
        let mut decoder = flate2::read::GzDecoder::new(&compressed_body_bytes[..]);
        let mut body_bytes = Vec::new();
        decoder.read_to_end(&mut body_bytes).unwrap();

        let cwt = CoseSign1::from_slice(&body_bytes).unwrap();

        // verify signature
        let binding = app_state.server_key.clone();
        let signing_key = binding.signing_key();
        let verifying_key = VerifyingKey::from(signing_key);
        let result = cwt.verify_signature(&[], |sig, data| {
            let signature = Signature::from_slice(sig).unwrap();
            verifying_key.verify(data, &signature)
        });
        assert!(result.is_ok());

        let payload_bytes = cwt.payload.unwrap();
        let payload = CborValue::from_slice(&payload_bytes).unwrap();
        let claims = match payload {
            CborValue::Map(claims) => claims,
            _ => panic!("Invalid CWT payload"),
        };

        // Verify claims
        let sub = claims
            .iter()
            .find(|(k, _)| k == &CborValue::Integer(SUBJECT.into()))
            .unwrap()
            .1
            .clone();
        assert_eq!(sub, CborValue::Text("test_subject".to_string()));

        let status_list_map = claims
            .iter()
            .find(|(k, _)| k == &CborValue::Integer(STATUS_LIST.into()))
            .unwrap()
            .1
            .clone();
        let status_list = match status_list_map {
            CborValue::Map(map) => map,
            _ => panic!("Invalid status list"),
        };

        let bits = status_list
            .iter()
            .find(|(k, _)| k == &CborValue::Text("bits".to_string()))
            .unwrap()
            .1
            .clone();
        assert_eq!(bits, CborValue::Integer(8.into()));

        let lst = status_list
            .iter()
            .find(|(k, _)| k == &CborValue::Text("lst".to_string()))
            .unwrap()
            .1
            .clone();
        assert_eq!(lst, CborValue::Text(encode_lst(vec![0, 0, 0])));

        let ttl = claims
            .iter()
            .find(|(k, _)| k == &CborValue::Integer(TTL.into()))
            .unwrap()
            .1
            .clone();
        assert_eq!(ttl, CborValue::Integer(43200.into()));
    }

    #[tokio::test]
    async fn test_get_status_list_not_found() {
        let mock_db = MockDatabase::new(DatabaseBackend::Postgres);
        let db_conn = Arc::new(
            mock_db
                .append_query_results::<status_list_tokens::Model, Vec<_>, _>(vec![vec![]])
                .into_connection(),
        );

        let app_state = AppState {
            credential_repository: Arc::new(SeaOrmStore::new(db_conn.clone())),
            status_list_token_repository: Arc::new(SeaOrmStore::new(db_conn)),
            server_key: Arc::new(server_key()),
        };

        let mut headers = HeaderMap::new();
        headers.insert(
            http::header::ACCEPT,
            ACCEPT_STATUS_LISTS_HEADER_JWT.parse().unwrap(),
        );

        let result =
            get_status_list(State(app_state), Path("test_list".to_string()), headers).await;

        assert!(result.is_err());
        let err = result.unwrap_err();
        assert_eq!(err.clone().into_response().status(), StatusCode::NOT_FOUND);
        assert_eq!(err, StatusListError::StatusListNotFound);
    }

    #[tokio::test]
    async fn test_get_status_list_unsupported_accept_header() {
        let mock_db = MockDatabase::new(DatabaseBackend::Postgres);
        let db_conn = Arc::new(mock_db.into_connection());

        let app_state = AppState {
            credential_repository: Arc::new(SeaOrmStore::new(db_conn.clone())),
            status_list_token_repository: Arc::new(SeaOrmStore::new(db_conn)),
            server_key: Arc::new(server_key()),
        };

        let mut headers = HeaderMap::new();
        headers.insert(http::header::ACCEPT, "application/xml".parse().unwrap()); // unsupported

        let result =
            get_status_list(State(app_state), Path("test_list".to_string()), headers).await;

        assert!(result.is_err());
        let err = result.unwrap_err();
        assert_eq!(
            err.clone().into_response().status(),
            StatusCode::NOT_ACCEPTABLE
        );
        assert_eq!(err, StatusListError::InvalidAcceptHeader);
    }

    #[tokio::test]
    async fn test_update_statuslist_success() {
        let mock_db = MockDatabase::new(DatabaseBackend::Postgres);
        let initial_status_list = StatusList {
            bits: 8,
            lst: encode_lst(vec![0, 0, 0]),
        };
        let existing_token = StatusListToken::new(
            "test_list".to_string(),
            None,
            1234567890,
            initial_status_list.clone(),
            "test_subject".to_string(),
            None,
        );
        let updated_status_list = StatusList {
            bits: 8,
            lst: encode_lst(vec![0, 1, 0]), // After update: index 1 set to INVALID
        };
        let updated_token = StatusListToken::new(
            "test_list".to_string(),
            None,
            1234567890,
            updated_status_list,
            "test_subject".to_string(),
            None,
        );
        let db_conn = Arc::new(
            mock_db
                .append_query_results::<status_list_tokens::Model, Vec<_>, _>(vec![
                    vec![existing_token.clone()],
                    vec![existing_token],
                    vec![updated_token],
                ])
                .into_connection(),
        );

        let app_state = Arc::new(AppState {
            credential_repository: Arc::new(SeaOrmStore::new(db_conn.clone())),
            status_list_token_repository: Arc::new(SeaOrmStore::new(db_conn)),
            server_key: Arc::new(server_key()),
        });

        let update_body = json!({
            "updates": [
                {"index": 1, "status": "INVALID"}
            ]
        });

        let response = update_statuslist(
            State(app_state),
            Path("test_list".to_string()),
            Json(update_body),
        )
        .await
        .into_response();

        assert_eq!(response.status(), StatusCode::ACCEPTED);
    }

    #[tokio::test]
    async fn test_update_statuslist_not_found() {
        let mock_db = MockDatabase::new(DatabaseBackend::Postgres);
        let db_conn = Arc::new(
            mock_db
                .append_query_results::<status_list_tokens::Model, Vec<_>, _>(vec![vec![]])
                .into_connection(),
        );

        let app_state = Arc::new(AppState {
            credential_repository: Arc::new(SeaOrmStore::new(db_conn.clone())),
            status_list_token_repository: Arc::new(SeaOrmStore::new(db_conn)),
            server_key: Arc::new(server_key()),
        });

        let update_body = json!({
            "updates": [
                {"index": 1, "status": "INVALID"}
            ]
        });

        let response = update_statuslist(
            State(app_state),
            Path("test_list".to_string()),
            Json(update_body),
        )
        .await
        .into_response();

        assert_eq!(response.status(), StatusCode::NOT_FOUND);
    }
}<|MERGE_RESOLUTION|>--- conflicted
+++ resolved
@@ -102,50 +102,21 @@
 ) -> Result<impl IntoResponse + Debug, StatusListError> {
     let server_key = repo.server_key.clone();
 
-<<<<<<< HEAD
     if ACCEPT_STATUS_LISTS_HEADER_JWT == accept {
         Ok((
             StatusCode::OK,
             [(header::CONTENT_TYPE, accept)],
-            issue_jwt(status_list_token, &server_key)?,
+            issue_jwt(&status_claims, &server_key)?,
         )
             .into_response())
     } else {
         Ok((
             StatusCode::OK,
             [(header::CONTENT_TYPE, accept)],
-            issue_cwt(status_list_token, &server_key)?,
+            issue_cwt(&status_claims, &server_key)?,
         )
             .into_response())
     }
-=======
-    let apply_gzip = |data: &[u8]| -> Result<Vec<u8>, StatusListError> {
-        let mut encoder = GzEncoder::new(Vec::new(), Compression::default());
-        encoder.write_all(data).map_err(|err| {
-            tracing::error!("Failed to compress payload: {err:?}");
-            StatusListError::InternalServerError
-        })?;
-        encoder.finish().map_err(|err| {
-            tracing::error!("Failed to finish compression: {err:?}");
-            StatusListError::InternalServerError
-        })
-    };
-
-    let token_bytes = match accept {
-        ACCEPT_STATUS_LISTS_HEADER_CWT => issue_cwt(&status_claims, &server_key)?,
-        _ => issue_jwt(&status_claims, &server_key)?.into_bytes(),
-    };
-
-    Ok((
-        StatusCode::OK,
-        [
-            (header::CONTENT_TYPE, accept),
-            (header::CONTENT_ENCODING, GZIP_HEADER),
-        ],
-        apply_gzip(&token_bytes)?,
-    )
-        .into_response())
->>>>>>> c121e233
 }
 
 // Function to create a CWT per the specification
