use std::{fmt::Debug, io::Write as _, sync::Arc};

use axum::{
    extract::{Path, State},
    http::{header, HeaderMap, StatusCode},
    response::IntoResponse,
    Json,
};
use chrono::Utc;
use coset::{
    self, cbor::Value as CborValue, iana::Algorithm, CborSerializable, CoseSign1Builder,
    HeaderBuilder,
};
use flate2::{write::GzEncoder, Compression};
use jsonwebtoken::{EncodingKey, Header};
use p256::ecdsa::{signature::Signer, Signature};
use serde::{Deserialize, Serialize};
use serde_json::Value;

use crate::{
    model::{Status, StatusEntry, StatusList, StatusListToken},
    utils::{keygen::Keypair, state::AppState},
};

use super::{
    constants::{
        ACCEPT_STATUS_LISTS_HEADER_CWT, ACCEPT_STATUS_LISTS_HEADER_JWT, CWT_TYPE, EXP, GZIP_HEADER,
        ISSUED_AT, STATUS_LIST, STATUS_LISTS_HEADER_CWT, STATUS_LISTS_HEADER_JWT, SUBJECT, TTL,
    },
    error::StatusListError,
};

pub trait StatusListTokenExt {
    fn new(
        list_id: String,
        issuer: String,
        exp: Option<i64>,
        iat: i64,
        status_list: StatusList,
        sub: String,
        ttl: Option<i64>,
    ) -> Self;
}

impl StatusListTokenExt for StatusListToken {
    fn new(
        list_id: String,
        issuer: String,
        exp: Option<i64>,
        iat: i64,
        status_list: StatusList,
        sub: String,
        ttl: Option<i64>,
    ) -> Self {
        Self {
            list_id,
            issuer,
            exp,
            iat,
            status_list,
            sub,
            ttl,
        }
    }
}

pub async fn get_status_list(
    State(state): State<AppState>,
    Path(list_id): Path<String>,
    headers: HeaderMap,
) -> Result<impl IntoResponse + Debug, StatusListError> {
    let accept = headers.get(header::ACCEPT).and_then(|h| h.to_str().ok());

    // build the token depending on the accept header
    match accept {
        None =>
        // assume jwt by default if no accept header is provided
        {
            build_status_list_token(ACCEPT_STATUS_LISTS_HEADER_JWT, &list_id, &state).await
        }
        Some(accept)
            if accept == ACCEPT_STATUS_LISTS_HEADER_JWT
                || accept == ACCEPT_STATUS_LISTS_HEADER_CWT =>
        {
            build_status_list_token(accept, &list_id, &state).await
        }
        Some(_) => Err(StatusListError::InvalidAcceptHeader),
    }
}

async fn build_status_list_token(
    accept: &str,
    list_id: &str,
    repo: &AppState,
) -> Result<impl IntoResponse + Debug, StatusListError> {
    // Get status list claims from database
    let status_claims = repo
        .status_list_token_repository
        .find_one_by(list_id.to_string())
        .await
        .map_err(|err| {
            tracing::error!("Failed to get status list {list_id} from database: {err:?}");
            StatusListError::InternalServerError
        })?;

    let status_claims = match status_claims {
        Some(status_claims) => status_claims,
        None => {
            return Err(StatusListError::StatusListNotFound);
        }
    };

    // Load the server key from the secret manager
    let pem = repo
        .secret_manager
        .get_server_secret()
        .await
        .map_err(|e| {
            tracing::error!("Failed to load server key from cache: {e}");
            StatusListError::InternalServerError
        })?
        .ok_or(StatusListError::InternalServerError)?;
    let server_key = Keypair::from_pkcs8_pem(&pem).map_err(|e| {
        tracing::error!("Failed to parse server key: {e:?}");
        StatusListError::InternalServerError
    })?;

    let apply_gzip = |data: &[u8]| -> Result<Vec<u8>, StatusListError> {
        let mut encoder = GzEncoder::new(Vec::new(), Compression::default());
        encoder.write_all(data).map_err(|err| {
            tracing::error!("Failed to compress payload: {err:?}");
            StatusListError::InternalServerError
        })?;
        encoder.finish().map_err(|err| {
            tracing::error!("Failed to finish compression: {err:?}");
            StatusListError::InternalServerError
        })
    };

    let token_bytes = match accept {
        ACCEPT_STATUS_LISTS_HEADER_CWT => issue_cwt(&status_claims, &server_key)?,
        _ => issue_jwt(&status_claims, &server_key)?.into_bytes(),
    };

    Ok((
        StatusCode::OK,
        [
            (header::CONTENT_TYPE, accept),
            (header::CONTENT_ENCODING, GZIP_HEADER),
        ],
        apply_gzip(&token_bytes)?,
    )
        .into_response())
}

// Function to create a CWT per the specification
fn issue_cwt(token: &StatusListToken, server_key: &Keypair) -> Result<Vec<u8>, StatusListError> {
    let mut claims = vec![];

    // Building the claims
    claims.push((
        CborValue::Integer(SUBJECT.into()),
        CborValue::Text(token.sub.clone()),
    ));
    let iat = Utc::now().timestamp();
    claims.push((
        CborValue::Integer(ISSUED_AT.into()),
        CborValue::Integer(iat.into()),
    ));
    // According to the spec, the lifetime of the token depends on the lifetime of the referenced token
    // https://www.ietf.org/archive/id/draft-ietf-oauth-status-list-10.html#section-13.1
    if let Some(exp) = token.exp {
        claims.push((
            CborValue::Integer(EXP.into()),
            CborValue::Integer(exp.into()),
        ));
    }
    claims.push((
        CborValue::Integer(TTL.into()),
        if let Some(ttl) = token.ttl {
            CborValue::Integer(ttl.into())
        } else {
            // Default to 12 hours
            CborValue::Integer(43200.into())
        },
    ));
    // Adding the status list map to the claims
    let status_list = vec![
        (
            CborValue::Text("bits".into()),
            CborValue::Integer(token.status_list.bits.into()),
        ),
        (
            CborValue::Text("lst".into()),
            CborValue::Text(token.status_list.lst.clone()),
        ),
    ];
    claims.push((
        CborValue::Integer(STATUS_LIST.into()),
        CborValue::Map(status_list),
    ));

    let payload = CborValue::Map(claims).to_vec().map_err(|err| {
        tracing::error!("Failed to serialize claims: {err:?}");
        StatusListError::InternalServerError
    })?;

    // Building the protected header
    let protected = HeaderBuilder::new()
        .algorithm(Algorithm::ES256)
        .value(CWT_TYPE, CborValue::Text(STATUS_LISTS_HEADER_CWT.into()))
        .build();

    let signing_key = server_key.signing_key();

    // Building the CWT
    let sign1 = CoseSign1Builder::new()
        .protected(protected)
        .payload(payload)
        .create_signature(&[], |payload| {
            let signature: Signature = signing_key.sign(payload);
            signature.to_vec()
        })
        .build();

    let cwt_bytes = sign1.to_vec().map_err(|err| {
        tracing::error!("Failed to serialize CWT: {err:?}");
        StatusListError::InternalServerError
    })?;

    Ok(cwt_bytes)
}

#[derive(Clone, Debug, Serialize, Deserialize)]
pub struct StatusListClaims {
    pub exp: Option<i64>,
    pub iat: i64,
    pub status_list: StatusList,
    pub sub: String,
    pub ttl: Option<i64>,
}

fn issue_jwt(token: &StatusListToken, server_key: &Keypair) -> Result<String, StatusListError> {
    let iat = Utc::now().timestamp();
    let ttl = token.ttl.unwrap_or(43200);
    // Building the claims
    let claims = StatusListClaims {
        exp: token.exp,
        iat,
        status_list: token.status_list.clone(),
        sub: token.sub.to_owned(),
        ttl: Some(ttl),
    };
    // Building the header
    let mut header = Header::new(jsonwebtoken::Algorithm::ES256);
    header.typ = Some(STATUS_LISTS_HEADER_JWT.into());

    let pem_bytes = server_key.to_pkcs8_pem_bytes().map_err(|err| {
        tracing::error!("Failed to convert signing key to PEM: {err:?}");
        StatusListError::InternalServerError
    })?;
    let signer = EncodingKey::from_ec_pem(&pem_bytes).map_err(|err| {
        tracing::error!("Failed to create encoding key: {err:?}");
        StatusListError::InternalServerError
    })?;
    let token = jsonwebtoken::encode(&header, &claims, &signer).map_err(|err| {
        tracing::error!("Failed to encode JWT: {err:?}");
        StatusListError::InternalServerError
    })?;
    Ok(token)
}

pub async fn update_statuslist(
    State(appstate): State<Arc<AppState>>,
    Path(list_id): Path<String>,
    Json(body): Json<Value>,
) -> impl IntoResponse {
    let updates = match body
        .as_object()
        .and_then(|body| body.get("updates"))
        .and_then(|statuslist| statuslist.as_array())
    {
        Some(updates) => updates,
        None => {
            return (
                StatusCode::BAD_REQUEST,
                StatusListError::MalformedBody(
                    "Request body must contain a valid 'updates' array".to_string(),
                ),
            )
                .into_response();
        }
    };

    if updates.is_empty() {
        return (
            StatusCode::BAD_REQUEST,
            StatusListError::Generic("No status updates provided".to_string()),
        )
            .into_response();
    }

    let updates_json = match serde_json::to_vec(updates) {
        Ok(json) => json,
        Err(e) => {
            tracing::error!("Failed to serialize updates: {e}");
            return (StatusCode::BAD_REQUEST, "Failed to serialize request body").into_response();
        }
    };

    let updates: Vec<StatusEntry> = match serde_json::from_slice(&updates_json) {
        Ok(updates) => updates,
        Err(e) => {
            tracing::error!("Malformed request body: {e}");
            return (
                StatusCode::BAD_REQUEST,
                StatusListError::MalformedBody(
                    "Request body must contain a valid 'updates' array".to_string(),
                ),
            )
                .into_response();
        }
    };

    let store = &appstate.status_list_token_repository;

    let status_list_token = match store.find_one_by(list_id.clone()).await {
        Ok(token) => token,
        Err(e) => {
            tracing::error!("Find error: {:?}", e);
            return (
                StatusCode::NOT_FOUND,
                StatusListError::StatusListNotFound.to_string(),
            )
                .into_response();
        }
    };

    if let Some(status_list_token) = status_list_token {
        let lst = status_list_token.status_list;
        let updated_lst = match update_status(&lst.lst, updates) {
            Ok(updated_lst) => updated_lst,
            Err(e) => {
                tracing::error!("Status update failed: {:?}", e);
                return match e {
                    StatusListError::InvalidIndex => {
                        (StatusCode::BAD_REQUEST, "Invalid index").into_response()
                    }
                    _ => (
                        StatusCode::INTERNAL_SERVER_ERROR,
                        StatusListError::UpdateFailed.to_string(),
                    )
                        .into_response(),
                };
            }
        };

        let status_list = StatusList {
            bits: lst.bits,
            lst: updated_lst,
        };

        let statuslisttoken = StatusListToken::new(
            list_id.clone(),
            status_list_token.issuer,
            status_list_token.exp,
            status_list_token.iat,
            status_list,
            status_list_token.sub.clone(),
            status_list_token.ttl,
        );

        match store.update_one(list_id.clone(), statuslisttoken).await {
            Ok(true) => StatusCode::ACCEPTED.into_response(),
            Ok(false) => {
                tracing::error!("Failed to update status list");
                (
                    StatusCode::BAD_REQUEST,
                    StatusListError::UpdateFailed.to_string(),
                )
                    .into_response()
            }
            Err(e) => {
                tracing::error!("Update error: {:?}", e);
                (StatusCode::INTERNAL_SERVER_ERROR, "Database update failed").into_response()
            }
        }
    } else {
        (StatusCode::NOT_FOUND, "Status list not found").into_response()
    }
}

fn encode_lst(bits: Vec<u8>) -> String {
    base64url::encode(
        bits.iter()
            .flat_map(|&n| n.to_be_bytes())
            .collect::<Vec<u8>>(),
    )
}

fn update_status(lst: &str, updates: Vec<StatusEntry>) -> Result<String, StatusListError> {
    let mut decoded_lst =
        base64url::decode(lst).map_err(|e| StatusListError::Generic(e.to_string()))?;

    for update in updates {
        let index = update.index as usize;
        if index >= decoded_lst.len() {
            return Err(StatusListError::InvalidIndex);
        }

        decoded_lst[index] = match update.status {
            Status::VALID => 0,
            Status::INVALID => 1,
            Status::SUSPENDED => 2,
            Status::APPLICATIONSPECIFIC => 3,
        };
    }

    Ok(encode_lst(decoded_lst))
}

#[cfg(test)]
mod tests {
    use super::*;
    use crate::{
        model::{status_list_tokens, StatusList, StatusListToken},
        test_utils::test::test_app_state,
    };
    use axum::{
        body::to_bytes,
        extract::{Path, State},
        http::{self, HeaderMap, StatusCode},
        Json,
    };
    use coset::CoseSign1;
    use jsonwebtoken::{DecodingKey, Validation};
    use p256::{
        ecdsa::{signature::Verifier, VerifyingKey},
        pkcs8::{EncodePublicKey, LineEnding},
    };
    use sea_orm::{DatabaseBackend, MockDatabase};
    use serde_json::json;
    use std::{io::Read, sync::Arc};

    #[tokio::test]
    async fn test_get_status_list_jwt_success() {
        let mock_db = MockDatabase::new(DatabaseBackend::Postgres);
        let status_list = StatusList {
            bits: 8,
            lst: encode_lst(vec![0, 0, 0]),
        };
        let status_list_token = StatusListToken::new(
            "test_list".to_string(),
            "issuer1".to_string(),
            Some(1234767890),
            1234567890,
            status_list.clone(),
            "test_subject".to_string(),
            None,
        );
        let db_conn = Arc::new(
            mock_db
                .append_query_results::<status_list_tokens::Model, Vec<_>, _>(vec![vec![
                    status_list_token,
                ]])
                .into_connection(),
        );

<<<<<<< HEAD
        let app_state = test_app_state(db_conn.clone());
=======
        let app_state = AppState {
            credential_repository: Arc::new(SeaOrmStore::new(db_conn.clone())),
            status_list_token_repository: Arc::new(SeaOrmStore::new(db_conn)),
            server_key: Arc::new(server_key()),
            server_public_domain: "example.com".to_string(),
        };
>>>>>>> b199a9b3

        let mut headers = HeaderMap::new();
        headers.insert(
            http::header::ACCEPT,
            ACCEPT_STATUS_LISTS_HEADER_JWT.parse().unwrap(),
        );

        let response = get_status_list(
            State(app_state.clone()),
            Path("test_list".to_string()),
            headers,
        )
        .await
        .unwrap()
        .into_response();

        assert_eq!(response.status(), StatusCode::OK);
        let headers = response.headers();
        assert_eq!(headers.get(http::header::CONTENT_ENCODING).unwrap(), "gzip");

        let compressed_body_bytes = to_bytes(response.into_body(), 1024 * 1024).await.unwrap();
        let mut decoder = flate2::read::GzDecoder::new(&compressed_body_bytes[..]);
        let mut body_bytes = Vec::new();
        decoder.read_to_end(&mut body_bytes).unwrap();
        let body_str = std::str::from_utf8(&body_bytes).unwrap();

        // Load the key from the cache
        let pem = app_state
            .secret_manager
            .get_server_secret()
            .await
            .unwrap()
            .unwrap();
        let server_key = Keypair::from_pkcs8_pem(&pem).unwrap();
        let decoding_key_pem = server_key
            .verifying_key()
            .to_public_key_pem(LineEnding::default())
            .unwrap()
            .into_bytes();
        let decoding_key = DecodingKey::from_ec_pem(&decoding_key_pem).unwrap();
        let mut validation = Validation::new(jsonwebtoken::Algorithm::ES256);
        // Disable exp validation since the token is expired in the test
        // we just want to verify the claims
        validation.validate_exp = false;
        let token_data =
            jsonwebtoken::decode::<StatusListClaims>(body_str, &decoding_key, &validation).unwrap();

        // Verify the claims
        assert_eq!(token_data.claims.sub, "test_subject");
        assert_eq!(token_data.claims.status_list.bits, 8);
        assert_eq!(token_data.claims.status_list.lst, encode_lst(vec![0, 0, 0]));
        assert_eq!(token_data.claims.exp, Some(1234767890));
        assert_eq!(token_data.claims.ttl, Some(43200));
    }

    #[tokio::test]
    async fn test_get_status_list_success_cwt() {
        let mock_db = MockDatabase::new(DatabaseBackend::Postgres);
        let status_list = StatusList {
            bits: 8,
            lst: encode_lst(vec![0, 0, 0]),
        };
        let status_list_token = StatusListToken::new(
            "test_list".to_string(),
            "issuer1".to_string(),
            None,
            1234567890,
            status_list.clone(),
            "test_subject".to_string(),
            Some(43200),
        );
        let db_conn = Arc::new(
            mock_db
                .append_query_results::<status_list_tokens::Model, Vec<_>, _>(vec![vec![
                    status_list_token.clone(),
                ]])
                .into_connection(),
        );

<<<<<<< HEAD
        let app_state = test_app_state(db_conn.clone());
=======
        let app_state = AppState {
            credential_repository: Arc::new(SeaOrmStore::new(db_conn.clone())),
            status_list_token_repository: Arc::new(SeaOrmStore::new(db_conn)),
            server_key: Arc::new(server_key()),
            server_public_domain: "example.com".to_string(),
        };
>>>>>>> b199a9b3

        let mut headers = HeaderMap::new();
        headers.insert(
            http::header::ACCEPT,
            ACCEPT_STATUS_LISTS_HEADER_CWT.parse().unwrap(),
        );

        let response = get_status_list(
            State(app_state.clone()),
            Path("test_list".to_string()),
            headers,
        )
        .await
        .unwrap()
        .into_response();

        assert_eq!(response.status(), StatusCode::OK);
        let headers = response.headers();
        assert_eq!(headers.get(http::header::CONTENT_ENCODING).unwrap(), "gzip");

        let compressed_body_bytes = to_bytes(response.into_body(), 1024 * 1024).await.unwrap();
        let mut decoder = flate2::read::GzDecoder::new(&compressed_body_bytes[..]);
        let mut body_bytes = Vec::new();
        decoder.read_to_end(&mut body_bytes).unwrap();

        let cwt = CoseSign1::from_slice(&body_bytes).unwrap();

        // Load the key from the cache
        let pem = app_state
            .secret_manager
            .get_server_secret()
            .await
            .unwrap()
            .unwrap();
        let server_key = Keypair::from_pkcs8_pem(&pem).unwrap();
        let signing_key = server_key.signing_key();
        let verifying_key = VerifyingKey::from(signing_key);

        // Verify signature
        let result = cwt.verify_signature(&[], |sig, data| {
            let signature = Signature::from_slice(sig).unwrap();
            verifying_key.verify(data, &signature)
        });
        assert!(result.is_ok());

        let payload_bytes = cwt.payload.unwrap();
        let payload = CborValue::from_slice(&payload_bytes).unwrap();
        let claims = match payload {
            CborValue::Map(claims) => claims,
            _ => panic!("Invalid CWT payload"),
        };

        // Verify claims
        let sub = claims
            .iter()
            .find(|(k, _)| k == &CborValue::Integer(SUBJECT.into()))
            .unwrap()
            .1
            .clone();
        assert_eq!(sub, CborValue::Text("test_subject".to_string()));

        let status_list_map = claims
            .iter()
            .find(|(k, _)| k == &CborValue::Integer(STATUS_LIST.into()))
            .unwrap()
            .1
            .clone();
        let status_list = match status_list_map {
            CborValue::Map(map) => map,
            _ => panic!("Invalid status list"),
        };

        let bits = status_list
            .iter()
            .find(|(k, _)| k == &CborValue::Text("bits".to_string()))
            .unwrap()
            .1
            .clone();
        assert_eq!(bits, CborValue::Integer(8.into()));

        let lst = status_list
            .iter()
            .find(|(k, _)| k == &CborValue::Text("lst".to_string()))
            .unwrap()
            .1
            .clone();
        assert_eq!(lst, CborValue::Text(encode_lst(vec![0, 0, 0])));

        let ttl = claims
            .iter()
            .find(|(k, _)| k == &CborValue::Integer(TTL.into()))
            .unwrap()
            .1
            .clone();
        assert_eq!(ttl, CborValue::Integer(43200.into()));
    }

    #[tokio::test]
    async fn test_get_status_list_not_found() {
        let mock_db = MockDatabase::new(DatabaseBackend::Postgres);
        let db_conn = Arc::new(
            mock_db
                .append_query_results::<status_list_tokens::Model, Vec<_>, _>(vec![vec![]])
                .into_connection(),
        );

<<<<<<< HEAD
        let app_state = test_app_state(db_conn.clone());
=======
        let app_state = AppState {
            credential_repository: Arc::new(SeaOrmStore::new(db_conn.clone())),
            status_list_token_repository: Arc::new(SeaOrmStore::new(db_conn)),
            server_key: Arc::new(server_key()),
            server_public_domain: "example.com".to_string(),
        };
>>>>>>> b199a9b3

        let mut headers = HeaderMap::new();
        headers.insert(
            http::header::ACCEPT,
            ACCEPT_STATUS_LISTS_HEADER_JWT.parse().unwrap(),
        );

        let result =
            get_status_list(State(app_state), Path("test_list".to_string()), headers).await;

        assert!(result.is_err());
        let err = result.unwrap_err();
        assert_eq!(err.clone().into_response().status(), StatusCode::NOT_FOUND);
        assert_eq!(err, StatusListError::StatusListNotFound);
    }

    #[tokio::test]
    async fn test_get_status_list_unsupported_accept_header() {
        let mock_db = MockDatabase::new(DatabaseBackend::Postgres);
        let db_conn = Arc::new(mock_db.into_connection());

<<<<<<< HEAD
        let app_state = test_app_state(db_conn.clone());
=======
        let app_state = AppState {
            credential_repository: Arc::new(SeaOrmStore::new(db_conn.clone())),
            status_list_token_repository: Arc::new(SeaOrmStore::new(db_conn)),
            server_key: Arc::new(server_key()),
            server_public_domain: "example.com".to_string(),
        };
>>>>>>> b199a9b3

        let mut headers = HeaderMap::new();
        headers.insert(http::header::ACCEPT, "application/xml".parse().unwrap()); // unsupported

        let result =
            get_status_list(State(app_state), Path("test_list".to_string()), headers).await;

        assert!(result.is_err());
        let err = result.unwrap_err();
        assert_eq!(
            err.clone().into_response().status(),
            StatusCode::NOT_ACCEPTABLE
        );
        assert_eq!(err, StatusListError::InvalidAcceptHeader);
    }

    #[tokio::test]
    async fn test_update_statuslist_success() {
        let mock_db = MockDatabase::new(DatabaseBackend::Postgres);
        let initial_status_list = StatusList {
            bits: 8,
            lst: encode_lst(vec![0, 0, 0]),
        };
        let existing_token = StatusListToken::new(
            "test_list".to_string(),
            "issuer1".to_string(),
            None,
            1234567890,
            initial_status_list.clone(),
            "test_subject".to_string(),
            None,
        );
        let updated_status_list = StatusList {
            bits: 8,
            lst: encode_lst(vec![0, 1, 0]), // After update: index 1 set to INVALID
        };
        let updated_token = StatusListToken::new(
            "test_list".to_string(),
            "issuer1".to_string(),
            None,
            1234567890,
            updated_status_list,
            "test_subject".to_string(),
            None,
        );
        let db_conn = Arc::new(
            mock_db
                .append_query_results::<status_list_tokens::Model, Vec<_>, _>(vec![
                    vec![existing_token.clone()],
                    vec![existing_token],
                    vec![updated_token],
                ])
                .into_connection(),
        );

<<<<<<< HEAD
        let app_state = test_app_state(db_conn.clone());
=======
        let app_state = Arc::new(AppState {
            credential_repository: Arc::new(SeaOrmStore::new(db_conn.clone())),
            status_list_token_repository: Arc::new(SeaOrmStore::new(db_conn)),
            server_key: Arc::new(server_key()),
            server_public_domain: "example.com".to_string(),
        });
>>>>>>> b199a9b3

        let update_body = json!({
            "updates": [
                {"index": 1, "status": "INVALID"}
            ]
        });

        let response = update_statuslist(
            State(app_state.into()),
            Path("test_list".to_string()),
            Json(update_body),
        )
        .await
        .into_response();

        assert_eq!(response.status(), StatusCode::ACCEPTED);
    }

    #[tokio::test]
    async fn test_update_statuslist_not_found() {
        let mock_db = MockDatabase::new(DatabaseBackend::Postgres);
        let db_conn = Arc::new(
            mock_db
                .append_query_results::<status_list_tokens::Model, Vec<_>, _>(vec![vec![]])
                .into_connection(),
        );

<<<<<<< HEAD
        let app_state = test_app_state(db_conn.clone());
=======
        let app_state = Arc::new(AppState {
            credential_repository: Arc::new(SeaOrmStore::new(db_conn.clone())),
            status_list_token_repository: Arc::new(SeaOrmStore::new(db_conn)),
            server_key: Arc::new(server_key()),
            server_public_domain: "example.com".to_string(),
        });
>>>>>>> b199a9b3

        let update_body = json!({
            "updates": [
                {"index": 1, "status": "INVALID"}
            ]
        });

        let response = update_statuslist(
            State(app_state.into()),
            Path("test_list".to_string()),
            Json(update_body),
        )
        .await
        .into_response();

        assert_eq!(response.status(), StatusCode::NOT_FOUND);
    }
}<|MERGE_RESOLUTION|>--- conflicted
+++ resolved
@@ -466,16 +466,7 @@
                 .into_connection(),
         );
 
-<<<<<<< HEAD
         let app_state = test_app_state(db_conn.clone());
-=======
-        let app_state = AppState {
-            credential_repository: Arc::new(SeaOrmStore::new(db_conn.clone())),
-            status_list_token_repository: Arc::new(SeaOrmStore::new(db_conn)),
-            server_key: Arc::new(server_key()),
-            server_public_domain: "example.com".to_string(),
-        };
->>>>>>> b199a9b3
 
         let mut headers = HeaderMap::new();
         headers.insert(
@@ -555,16 +546,7 @@
                 .into_connection(),
         );
 
-<<<<<<< HEAD
         let app_state = test_app_state(db_conn.clone());
-=======
-        let app_state = AppState {
-            credential_repository: Arc::new(SeaOrmStore::new(db_conn.clone())),
-            status_list_token_repository: Arc::new(SeaOrmStore::new(db_conn)),
-            server_key: Arc::new(server_key()),
-            server_public_domain: "example.com".to_string(),
-        };
->>>>>>> b199a9b3
 
         let mut headers = HeaderMap::new();
         headers.insert(
@@ -671,16 +653,7 @@
                 .into_connection(),
         );
 
-<<<<<<< HEAD
         let app_state = test_app_state(db_conn.clone());
-=======
-        let app_state = AppState {
-            credential_repository: Arc::new(SeaOrmStore::new(db_conn.clone())),
-            status_list_token_repository: Arc::new(SeaOrmStore::new(db_conn)),
-            server_key: Arc::new(server_key()),
-            server_public_domain: "example.com".to_string(),
-        };
->>>>>>> b199a9b3
 
         let mut headers = HeaderMap::new();
         headers.insert(
@@ -702,16 +675,7 @@
         let mock_db = MockDatabase::new(DatabaseBackend::Postgres);
         let db_conn = Arc::new(mock_db.into_connection());
 
-<<<<<<< HEAD
         let app_state = test_app_state(db_conn.clone());
-=======
-        let app_state = AppState {
-            credential_repository: Arc::new(SeaOrmStore::new(db_conn.clone())),
-            status_list_token_repository: Arc::new(SeaOrmStore::new(db_conn)),
-            server_key: Arc::new(server_key()),
-            server_public_domain: "example.com".to_string(),
-        };
->>>>>>> b199a9b3
 
         let mut headers = HeaderMap::new();
         headers.insert(http::header::ACCEPT, "application/xml".parse().unwrap()); // unsupported
@@ -767,16 +731,7 @@
                 .into_connection(),
         );
 
-<<<<<<< HEAD
         let app_state = test_app_state(db_conn.clone());
-=======
-        let app_state = Arc::new(AppState {
-            credential_repository: Arc::new(SeaOrmStore::new(db_conn.clone())),
-            status_list_token_repository: Arc::new(SeaOrmStore::new(db_conn)),
-            server_key: Arc::new(server_key()),
-            server_public_domain: "example.com".to_string(),
-        });
->>>>>>> b199a9b3
 
         let update_body = json!({
             "updates": [
@@ -804,16 +759,7 @@
                 .into_connection(),
         );
 
-<<<<<<< HEAD
         let app_state = test_app_state(db_conn.clone());
-=======
-        let app_state = Arc::new(AppState {
-            credential_repository: Arc::new(SeaOrmStore::new(db_conn.clone())),
-            status_list_token_repository: Arc::new(SeaOrmStore::new(db_conn)),
-            server_key: Arc::new(server_key()),
-            server_public_domain: "example.com".to_string(),
-        });
->>>>>>> b199a9b3
 
         let update_body = json!({
             "updates": [
