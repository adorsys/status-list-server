use std::{fmt::Debug, io::Write as _, sync::Arc};

use axum::{
    extract::{Path, State},
    http::{header, HeaderMap, StatusCode},
    response::IntoResponse,
    Json,
};
use chrono::Utc;
use coset::{
    self, cbor::Value as CborValue, iana::Algorithm, CborSerializable, CoseSign1Builder,
    HeaderBuilder,
};
use flate2::{write::GzEncoder, Compression};
use jsonwebtoken::{EncodingKey, Header};
use p256::ecdsa::{signature::Signer, Signature};
use serde::{Deserialize, Serialize};
use serde_json::Value;

use crate::{
    model::{Status, StatusEntry, StatusList, StatusListToken},
    utils::{keygen::Keypair, state::AppState},
    web::midlw::AuthenticatedIssuer,
};

use super::{
    constants::{
        ACCEPT_STATUS_LISTS_HEADER_CWT, ACCEPT_STATUS_LISTS_HEADER_JWT, CWT_TYPE, EXP, GZIP_HEADER,
        ISSUED_AT, STATUS_LIST, STATUS_LISTS_HEADER_CWT, STATUS_LISTS_HEADER_JWT, SUBJECT, TTL,
    },
    error::StatusListError,
};

pub trait StatusListTokenExt {
    fn new(
        list_id: String,
        issuer: String,
        exp: Option<i64>,
        iat: i64,
        status_list: StatusList,
        sub: String,
        ttl: Option<i64>,
    ) -> Self;
}

impl StatusListTokenExt for StatusListToken {
    fn new(
        list_id: String,
        issuer: String,
        exp: Option<i64>,
        iat: i64,
        status_list: StatusList,
        sub: String,
        ttl: Option<i64>,
    ) -> Self {
        Self {
            list_id,
            issuer,
            exp,
            iat,
            status_list,
            sub,
            ttl,
        }
    }
}

pub async fn get_status_list(
    State(state): State<AppState>,
    Path(list_id): Path<String>,
    headers: HeaderMap,
) -> Result<impl IntoResponse + Debug, StatusListError> {
    let accept = headers.get(header::ACCEPT).and_then(|h| h.to_str().ok());

    // build the token depending on the accept header
    match accept {
        None =>
        // assume jwt by default if no accept header is provided
        {
            build_status_list_token(ACCEPT_STATUS_LISTS_HEADER_JWT, &list_id, &state).await
        }
        Some(accept)
            if accept == ACCEPT_STATUS_LISTS_HEADER_JWT
                || accept == ACCEPT_STATUS_LISTS_HEADER_CWT =>
        {
            build_status_list_token(accept, &list_id, &state).await
        }
        Some(_) => Err(StatusListError::InvalidAcceptHeader),
    }
}

async fn build_status_list_token(
    accept: &str,
    list_id: &str,
    repo: &AppState,
) -> Result<impl IntoResponse + Debug, StatusListError> {
    // Get status list claims from database
    let status_claims = repo
        .status_list_token_repository
        .find_one_by(list_id.to_string())
        .await
        .map_err(|err| {
            tracing::error!("Failed to get status list {list_id} from database: {err:?}");
            StatusListError::InternalServerError
        })?;

    let status_claims = match status_claims {
        Some(status_claims) => status_claims,
        None => {
            return Err(StatusListError::StatusListNotFound);
        }
    };

    // Load the server key from the secret manager
    let pem = repo
        .secret_manager
        .get_server_secret()
        .await
        .map_err(|e| {
            tracing::error!("Failed to load server key from cache: {e}");
            StatusListError::InternalServerError
        })?
        .ok_or(StatusListError::InternalServerError)?;
    let server_key = Keypair::from_pkcs8_pem(&pem).map_err(|e| {
        tracing::error!("Failed to parse server key: {e:?}");
        StatusListError::InternalServerError
    })?;

    let apply_gzip = |data: &[u8]| -> Result<Vec<u8>, StatusListError> {
        let mut encoder = GzEncoder::new(Vec::new(), Compression::default());
        encoder.write_all(data).map_err(|err| {
            tracing::error!("Failed to compress payload: {err:?}");
            StatusListError::InternalServerError
        })?;
        encoder.finish().map_err(|err| {
            tracing::error!("Failed to finish compression: {err:?}");
            StatusListError::InternalServerError
        })
    };

    let token_bytes = match accept {
        ACCEPT_STATUS_LISTS_HEADER_CWT => issue_cwt(&status_claims, &server_key)?,
        _ => issue_jwt(&status_claims, &server_key)?.into_bytes(),
    };

    Ok((
        StatusCode::OK,
        [
            (header::CONTENT_TYPE, accept),
            (header::CONTENT_ENCODING, GZIP_HEADER),
        ],
        apply_gzip(&token_bytes)?,
    )
        .into_response())
}

// Function to create a CWT per the specification
fn issue_cwt(token: &StatusListToken, server_key: &Keypair) -> Result<Vec<u8>, StatusListError> {
    let mut claims = vec![];

    // Building the claims
    claims.push((
        CborValue::Integer(SUBJECT.into()),
        CborValue::Text(token.sub.clone()),
    ));
    let iat = Utc::now().timestamp();
    claims.push((
        CborValue::Integer(ISSUED_AT.into()),
        CborValue::Integer(iat.into()),
    ));
    // According to the spec, the lifetime of the token depends on the lifetime of the referenced token
    // https://www.ietf.org/archive/id/draft-ietf-oauth-status-list-10.html#section-13.1
    if let Some(exp) = token.exp {
        claims.push((
            CborValue::Integer(EXP.into()),
            CborValue::Integer(exp.into()),
        ));
    }
    claims.push((
        CborValue::Integer(TTL.into()),
        if let Some(ttl) = token.ttl {
            CborValue::Integer(ttl.into())
        } else {
            // Default to 12 hours
            CborValue::Integer(43200.into())
        },
    ));
    // Adding the status list map to the claims
    let status_list = vec![
        (
            CborValue::Text("bits".into()),
            CborValue::Integer(token.status_list.bits.into()),
        ),
        (
            CborValue::Text("lst".into()),
            CborValue::Text(token.status_list.lst.clone()),
        ),
    ];
    claims.push((
        CborValue::Integer(STATUS_LIST.into()),
        CborValue::Map(status_list),
    ));

    let payload = CborValue::Map(claims).to_vec().map_err(|err| {
        tracing::error!("Failed to serialize claims: {err:?}");
        StatusListError::InternalServerError
    })?;

    // Building the protected header
    let protected = HeaderBuilder::new()
        .algorithm(Algorithm::ES256)
        .value(CWT_TYPE, CborValue::Text(STATUS_LISTS_HEADER_CWT.into()))
        .build();

    let signing_key = server_key.signing_key();

    // Building the CWT
    let sign1 = CoseSign1Builder::new()
        .protected(protected)
        .payload(payload)
        .create_signature(&[], |payload| {
            let signature: Signature = signing_key.sign(payload);
            signature.to_vec()
        })
        .build();

    let cwt_bytes = sign1.to_vec().map_err(|err| {
        tracing::error!("Failed to serialize CWT: {err:?}");
        StatusListError::InternalServerError
    })?;

    Ok(cwt_bytes)
}

#[derive(Clone, Debug, Serialize, Deserialize)]
pub struct StatusListClaims {
    pub exp: Option<i64>,
    pub iat: i64,
    pub status_list: StatusList,
    pub sub: String,
    pub ttl: Option<i64>,
}

fn issue_jwt(token: &StatusListToken, server_key: &Keypair) -> Result<String, StatusListError> {
    let iat = Utc::now().timestamp();
    let ttl = token.ttl.unwrap_or(43200);
    // Building the claims
    let claims = StatusListClaims {
        exp: token.exp,
        iat,
        status_list: token.status_list.clone(),
        sub: token.sub.to_owned(),
        ttl: Some(ttl),
    };
    // Building the header
    let mut header = Header::new(jsonwebtoken::Algorithm::ES256);
    header.typ = Some(STATUS_LISTS_HEADER_JWT.into());

    let pem_bytes = server_key.to_pkcs8_pem_bytes().map_err(|err| {
        tracing::error!("Failed to convert signing key to PEM: {err:?}");
        StatusListError::InternalServerError
    })?;
    let signer = EncodingKey::from_ec_pem(&pem_bytes).map_err(|err| {
        tracing::error!("Failed to create encoding key: {err:?}");
        StatusListError::InternalServerError
    })?;
    let token = jsonwebtoken::encode(&header, &claims, &signer).map_err(|err| {
        tracing::error!("Failed to encode JWT: {err:?}");
        StatusListError::InternalServerError
    })?;
    Ok(token)
}

pub async fn update_statuslist(
    State(appstate): State<Arc<AppState>>,
    Path(list_id): Path<String>,
    AuthenticatedIssuer(issuer): AuthenticatedIssuer,
    Json(body): Json<Value>,
) -> impl IntoResponse {
    let updates = match body
        .as_object()
        .and_then(|body| body.get("updates"))
        .and_then(|statuslist| statuslist.as_array())
    {
        Some(updates) => updates,
        None => {
            return (
                StatusCode::BAD_REQUEST,
                StatusListError::MalformedBody(
                    "Request body must contain a valid 'updates' array".to_string(),
                ),
            )
                .into_response();
        }
    };

    if updates.is_empty() {
        return (
            StatusCode::BAD_REQUEST,
            StatusListError::Generic("No status updates provided".to_string()),
        )
            .into_response();
    }

    let updates_json = match serde_json::to_vec(updates) {
        Ok(json) => json,
        Err(e) => {
            tracing::error!("Failed to serialize updates: {e}");
            return (StatusCode::BAD_REQUEST, "Failed to serialize request body").into_response();
        }
    };

    let updates: Vec<StatusEntry> = match serde_json::from_slice(&updates_json) {
        Ok(updates) => updates,
        Err(e) => {
            tracing::error!("Malformed request body: {e}");
            return (
                StatusCode::BAD_REQUEST,
                StatusListError::MalformedBody(
                    "Request body must contain a valid 'updates' array".to_string(),
                ),
            )
                .into_response();
        }
    };

    let store = &appstate.status_list_token_repository;

    let status_list_token = match store.find_one_by(list_id.clone()).await {
        Ok(token) => token,
        Err(e) => {
            tracing::error!("Find error: {:?}", e);
            return (
                StatusCode::NOT_FOUND,
                StatusListError::StatusListNotFound.to_string(),
            )
                .into_response();
        }
    };

    if let Some(status_list_token) = status_list_token {
        // Ownership check: only the owner (token.sub) can update
        if status_list_token.sub != issuer {
            return (
                StatusCode::FORBIDDEN,
                StatusListError::Forbidden("Issuer does not own this list".to_string()),
            )
                .into_response();
        }
        let lst = status_list_token.status_list;
        let updated_lst = match update_status(&lst.lst, updates) {
            Ok(updated_lst) => updated_lst,
            Err(e) => {
                tracing::error!("Status update failed: {:?}", e);
                return match e {
                    StatusListError::InvalidIndex => {
                        (StatusCode::BAD_REQUEST, "Invalid index").into_response()
                    }
                    _ => (
                        StatusCode::INTERNAL_SERVER_ERROR,
                        StatusListError::UpdateFailed.to_string(),
                    )
                        .into_response(),
                };
            }
        };

        let status_list = StatusList {
            bits: lst.bits,
            lst: updated_lst,
        };

        let statuslisttoken = StatusListToken::new(
            list_id.clone(),
            status_list_token.issuer,
            status_list_token.exp,
            status_list_token.iat,
            status_list,
            status_list_token.sub.clone(),
            status_list_token.ttl,
        );

        match store.update_one(list_id.clone(), statuslisttoken).await {
            Ok(true) => StatusCode::ACCEPTED.into_response(),
            Ok(false) => {
                tracing::error!("Failed to update status list");
                (
                    StatusCode::BAD_REQUEST,
                    StatusListError::UpdateFailed.to_string(),
                )
                    .into_response()
            }
            Err(e) => {
                tracing::error!("Update error: {:?}", e);
                (StatusCode::INTERNAL_SERVER_ERROR, "Database update failed").into_response()
            }
        }
    } else {
        (StatusCode::NOT_FOUND, "Status list not found").into_response()
    }
}

fn encode_lst(bits: Vec<u8>) -> String {
    base64url::encode(
        bits.iter()
            .flat_map(|&n| n.to_be_bytes())
            .collect::<Vec<u8>>(),
    )
}

fn update_status(lst: &str, updates: Vec<StatusEntry>) -> Result<String, StatusListError> {
    let mut decoded_lst =
        base64url::decode(lst).map_err(|e| StatusListError::Generic(e.to_string()))?;

    for update in updates {
        let index = update.index as usize;
        if index >= decoded_lst.len() {
            return Err(StatusListError::InvalidIndex);
        }

        decoded_lst[index] = match update.status {
            Status::VALID => 0,
            Status::INVALID => 1,
            Status::SUSPENDED => 2,
            Status::APPLICATIONSPECIFIC => 3,
        };
    }

    Ok(encode_lst(decoded_lst))
}

#[cfg(test)]
mod tests {
    use super::*;
    use crate::{
        model::{status_list_tokens, StatusList, StatusListToken},
        test_utils::test::test_app_state,
    };
    use axum::{
        body::to_bytes,
        extract::{Path, State},
        http::{self, HeaderMap, StatusCode},
        Json,
    };
    use coset::CoseSign1;
    use jsonwebtoken::{DecodingKey, Validation};
    use p256::{
        ecdsa::{signature::Verifier, VerifyingKey},
        pkcs8::{EncodePublicKey, LineEnding},
    };
    use sea_orm::{DatabaseBackend, MockDatabase};
    use serde_json::json;
    use std::{io::Read, sync::Arc};

    #[tokio::test]
    async fn test_get_status_list_jwt_success() {
        let mock_db = MockDatabase::new(DatabaseBackend::Postgres);
        let status_list = StatusList {
            bits: 8,
            lst: encode_lst(vec![0, 0, 0]),
        };
        let status_list_token = StatusListToken::new(
            "test_list".to_string(),
            "issuer1".to_string(),
            Some(1234767890),
            1234567890,
            status_list.clone(),
            "test_subject".to_string(),
            None,
        );
        let db_conn = Arc::new(
            mock_db
                .append_query_results::<status_list_tokens::Model, Vec<_>, _>(vec![vec![
                    status_list_token,
                ]])
                .into_connection(),
        );

        let app_state = test_app_state(db_conn.clone());

        let mut headers = HeaderMap::new();
        headers.insert(
            http::header::ACCEPT,
            ACCEPT_STATUS_LISTS_HEADER_JWT.parse().unwrap(),
        );

        let response = get_status_list(
            State(app_state.clone()),
            Path("test_list".to_string()),
            headers,
        )
        .await
        .unwrap()
        .into_response();

        assert_eq!(response.status(), StatusCode::OK);
        let headers = response.headers();
        assert_eq!(headers.get(http::header::CONTENT_ENCODING).unwrap(), "gzip");

        let compressed_body_bytes = to_bytes(response.into_body(), 1024 * 1024).await.unwrap();
        let mut decoder = flate2::read::GzDecoder::new(&compressed_body_bytes[..]);
        let mut body_bytes = Vec::new();
        decoder.read_to_end(&mut body_bytes).unwrap();
        let body_str = std::str::from_utf8(&body_bytes).unwrap();

        // Load the key from the cache
        let pem = app_state
            .secret_manager
            .get_server_secret()
            .await
            .unwrap()
            .unwrap();
        let server_key = Keypair::from_pkcs8_pem(&pem).unwrap();
        let decoding_key_pem = server_key
            .verifying_key()
            .to_public_key_pem(LineEnding::default())
            .unwrap()
            .into_bytes();
        let decoding_key = DecodingKey::from_ec_pem(&decoding_key_pem).unwrap();
        let mut validation = Validation::new(jsonwebtoken::Algorithm::ES256);
        // Disable exp validation since the token is expired in the test
        // we just want to verify the claims
        validation.validate_exp = false;
        let token_data =
            jsonwebtoken::decode::<StatusListClaims>(body_str, &decoding_key, &validation).unwrap();

        // Verify the claims
        assert_eq!(token_data.claims.sub, "test_subject");
        assert_eq!(token_data.claims.status_list.bits, 8);
        assert_eq!(token_data.claims.status_list.lst, encode_lst(vec![0, 0, 0]));
        assert_eq!(token_data.claims.exp, Some(1234767890));
        assert_eq!(token_data.claims.ttl, Some(43200));
    }

    #[tokio::test]
    async fn test_get_status_list_success_cwt() {
        let mock_db = MockDatabase::new(DatabaseBackend::Postgres);
        let status_list = StatusList {
            bits: 8,
            lst: encode_lst(vec![0, 0, 0]),
        };
        let status_list_token = StatusListToken::new(
            "test_list".to_string(),
            "issuer1".to_string(),
            None,
            1234567890,
            status_list.clone(),
            "test_subject".to_string(),
            Some(43200),
        );
        let db_conn = Arc::new(
            mock_db
                .append_query_results::<status_list_tokens::Model, Vec<_>, _>(vec![vec![
                    status_list_token.clone(),
                ]])
                .into_connection(),
        );

        let app_state = test_app_state(db_conn.clone());

        let mut headers = HeaderMap::new();
        headers.insert(
            http::header::ACCEPT,
            ACCEPT_STATUS_LISTS_HEADER_CWT.parse().unwrap(),
        );

        let response = get_status_list(
            State(app_state.clone()),
            Path("test_list".to_string()),
            headers,
        )
        .await
        .unwrap()
        .into_response();

        assert_eq!(response.status(), StatusCode::OK);
        let headers = response.headers();
        assert_eq!(headers.get(http::header::CONTENT_ENCODING).unwrap(), "gzip");

        let compressed_body_bytes = to_bytes(response.into_body(), 1024 * 1024).await.unwrap();
        let mut decoder = flate2::read::GzDecoder::new(&compressed_body_bytes[..]);
        let mut body_bytes = Vec::new();
        decoder.read_to_end(&mut body_bytes).unwrap();

        let cwt = CoseSign1::from_slice(&body_bytes).unwrap();

        // Load the key from the cache
        let pem = app_state
            .secret_manager
            .get_server_secret()
            .await
            .unwrap()
            .unwrap();
        let server_key = Keypair::from_pkcs8_pem(&pem).unwrap();
        let signing_key = server_key.signing_key();
        let verifying_key = VerifyingKey::from(signing_key);

        // Verify signature
        let result = cwt.verify_signature(&[], |sig, data| {
            let signature = Signature::from_slice(sig).unwrap();
            verifying_key.verify(data, &signature)
        });
        assert!(result.is_ok());

        let payload_bytes = cwt.payload.unwrap();
        let payload = CborValue::from_slice(&payload_bytes).unwrap();
        let claims = match payload {
            CborValue::Map(claims) => claims,
            _ => panic!("Invalid CWT payload"),
        };

        // Verify claims
        let sub = claims
            .iter()
            .find(|(k, _)| k == &CborValue::Integer(SUBJECT.into()))
            .unwrap()
            .1
            .clone();
        assert_eq!(sub, CborValue::Text("test_subject".to_string()));

        let status_list_map = claims
            .iter()
            .find(|(k, _)| k == &CborValue::Integer(STATUS_LIST.into()))
            .unwrap()
            .1
            .clone();
        let status_list = match status_list_map {
            CborValue::Map(map) => map,
            _ => panic!("Invalid status list"),
        };

        let bits = status_list
            .iter()
            .find(|(k, _)| k == &CborValue::Text("bits".to_string()))
            .unwrap()
            .1
            .clone();
        assert_eq!(bits, CborValue::Integer(8.into()));

        let lst = status_list
            .iter()
            .find(|(k, _)| k == &CborValue::Text("lst".to_string()))
            .unwrap()
            .1
            .clone();
        assert_eq!(lst, CborValue::Text(encode_lst(vec![0, 0, 0])));

        let ttl = claims
            .iter()
            .find(|(k, _)| k == &CborValue::Integer(TTL.into()))
            .unwrap()
            .1
            .clone();
        assert_eq!(ttl, CborValue::Integer(43200.into()));
    }

    #[tokio::test]
    async fn test_get_status_list_not_found() {
        let mock_db = MockDatabase::new(DatabaseBackend::Postgres);
        let db_conn = Arc::new(
            mock_db
                .append_query_results::<status_list_tokens::Model, Vec<_>, _>(vec![vec![]])
                .into_connection(),
        );

        let app_state = test_app_state(db_conn.clone());

        let mut headers = HeaderMap::new();
        headers.insert(
            http::header::ACCEPT,
            ACCEPT_STATUS_LISTS_HEADER_JWT.parse().unwrap(),
        );

        let result =
            get_status_list(State(app_state), Path("test_list".to_string()), headers).await;

        assert!(result.is_err());
        let err = result.unwrap_err();
        assert_eq!(err.clone().into_response().status(), StatusCode::NOT_FOUND);
        assert_eq!(err, StatusListError::StatusListNotFound);
    }

    #[tokio::test]
    async fn test_get_status_list_unsupported_accept_header() {
        let mock_db = MockDatabase::new(DatabaseBackend::Postgres);
        let db_conn = Arc::new(mock_db.into_connection());

        let app_state = test_app_state(db_conn.clone());

        let mut headers = HeaderMap::new();
        headers.insert(http::header::ACCEPT, "application/xml".parse().unwrap()); // unsupported

        let result =
            get_status_list(State(app_state), Path("test_list".to_string()), headers).await;

        assert!(result.is_err());
        let err = result.unwrap_err();
        assert_eq!(
            err.clone().into_response().status(),
            StatusCode::NOT_ACCEPTABLE
        );
        assert_eq!(err, StatusListError::InvalidAcceptHeader);
    }

    #[tokio::test]
    async fn test_update_statuslist_success() {
        let mock_db = MockDatabase::new(DatabaseBackend::Postgres);
        let initial_status_list = StatusList {
            bits: 8,
            lst: encode_lst(vec![0, 0, 0]),
        };
        let owner = "issuer1";
        let existing_token = StatusListToken::new(
            "test_list".to_string(),
            "issuer1".to_string(),
            None,
            1234567890,
            initial_status_list.clone(),
            owner.to_string(), // sub matches issuer
            None,
        );
        let updated_status_list = StatusList {
            bits: 8,
            lst: encode_lst(vec![0, 1, 0]), // After update: index 1 set to INVALID
        };
        let updated_token = StatusListToken::new(
            "test_list".to_string(),
            "issuer1".to_string(),
            None,
            1234567890,
            updated_status_list,
            owner.to_string(), // sub matches issuer
            None,
        );
        let db_conn = Arc::new(
            mock_db
                .append_query_results::<status_list_tokens::Model, Vec<_>, _>(vec![
                    vec![existing_token.clone()],
                    vec![existing_token],
                    vec![updated_token],
                ])
                .into_connection(),
        );

        let app_state = test_app_state(db_conn.clone());

        let update_body = json!({
            "updates": [
                {"index": 1, "status": "INVALID"}
            ]
        });

        let response = update_statuslist(
<<<<<<< HEAD
            State(app_state),
            Path(owner.to_string()),
            AuthenticatedIssuer(owner.to_string()),
=======
            State(app_state.into()),
            Path("test_list".to_string()),
>>>>>>> f0b3f523
            Json(update_body),
        )
        .await
        .into_response();

        assert_eq!(response.status(), StatusCode::ACCEPTED);
    }

    #[tokio::test]
    async fn test_update_statuslist_not_found() {
        let mock_db = MockDatabase::new(DatabaseBackend::Postgres);
        let db_conn = Arc::new(
            mock_db
                .append_query_results::<status_list_tokens::Model, Vec<_>, _>(vec![vec![]])
                .into_connection(),
        );

        let app_state = test_app_state(db_conn.clone());

        let update_body = json!({
            "updates": [
                {"index": 1, "status": "INVALID"}
            ]
        });

        let response = update_statuslist(
            State(app_state.into()),
            Path("test_list".to_string()),
            AuthenticatedIssuer("test_list".to_string()),
            Json(update_body),
        )
        .await
        .into_response();

        assert_eq!(response.status(), StatusCode::NOT_FOUND);
    }
}<|MERGE_RESOLUTION|>--- conflicted
+++ resolved
@@ -751,14 +751,9 @@
         });
 
         let response = update_statuslist(
-<<<<<<< HEAD
-            State(app_state),
+            State(app_state.into()),
             Path(owner.to_string()),
             AuthenticatedIssuer(owner.to_string()),
-=======
-            State(app_state.into()),
-            Path("test_list".to_string()),
->>>>>>> f0b3f523
             Json(update_body),
         )
         .await
