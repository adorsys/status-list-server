use axum::{http::StatusCode, response::IntoResponse};
use thiserror::Error;

#[derive(Debug, Error, Clone, PartialEq, Eq)]
pub enum StatusListError {
    #[error("Invalid accept header")]
    InvalidAcceptHeader,
    #[error("Internal server error")]
    InternalServerError,
    #[error("invalid index, status not found")]
    InvalidIndex,
    #[error("error: {0}")]
    Generic(String),
    #[error("failed to update status")]
    UpdateFailed,
    #[error("Malformed body: {0}")]
    MalformedBody(String),
    #[error("Status list not found")]
    StatusListNotFound,
<<<<<<< HEAD
    #[error("Unsupported bits value")]
    UnsupportedBits,
    #[error("Could not decode lst")]
    DecodeError,
    #[error("Decompression error: {0}")]
    DecompressionError(String),
    #[error("Compression error: {0}")]
    CompressionError(String),
=======
    #[error("Status list already exists")]
    StatusListAlreadyExists,
    #[error("Unsupported bits value")]
    UnsupportedBits,
>>>>>>> 1a826ca7
}

impl IntoResponse for StatusListError {
    fn into_response(self) -> axum::response::Response {
        use StatusListError::*;
        let status_code = match self {
            InvalidAcceptHeader => StatusCode::BAD_REQUEST,
            InternalServerError => StatusCode::INTERNAL_SERVER_ERROR,
            InvalidIndex => StatusCode::BAD_REQUEST,
            Generic(_) => StatusCode::BAD_REQUEST,
            UpdateFailed => StatusCode::INTERNAL_SERVER_ERROR,
            MalformedBody(_) => StatusCode::BAD_REQUEST,
            StatusListNotFound => StatusCode::NOT_FOUND,
<<<<<<< HEAD
            UnsupportedBits => StatusCode::BAD_REQUEST,
            DecodeError => StatusCode::BAD_REQUEST,
            DecompressionError(_) => StatusCode::BAD_REQUEST,
            CompressionError(_) => StatusCode::INTERNAL_SERVER_ERROR,
=======
            StatusListAlreadyExists => StatusCode::CONFLICT,
            UnsupportedBits => StatusCode::BAD_REQUEST,
>>>>>>> 1a826ca7
        };

        (status_code, self.to_string()).into_response()
    }
}<|MERGE_RESOLUTION|>--- conflicted
+++ resolved
@@ -17,7 +17,6 @@
     MalformedBody(String),
     #[error("Status list not found")]
     StatusListNotFound,
-<<<<<<< HEAD
     #[error("Unsupported bits value")]
     UnsupportedBits,
     #[error("Could not decode lst")]
@@ -26,12 +25,8 @@
     DecompressionError(String),
     #[error("Compression error: {0}")]
     CompressionError(String),
-=======
     #[error("Status list already exists")]
     StatusListAlreadyExists,
-    #[error("Unsupported bits value")]
-    UnsupportedBits,
->>>>>>> 1a826ca7
 }
 
 impl IntoResponse for StatusListError {
@@ -45,15 +40,12 @@
             UpdateFailed => StatusCode::INTERNAL_SERVER_ERROR,
             MalformedBody(_) => StatusCode::BAD_REQUEST,
             StatusListNotFound => StatusCode::NOT_FOUND,
-<<<<<<< HEAD
             UnsupportedBits => StatusCode::BAD_REQUEST,
             DecodeError => StatusCode::BAD_REQUEST,
             DecompressionError(_) => StatusCode::BAD_REQUEST,
             CompressionError(_) => StatusCode::INTERNAL_SERVER_ERROR,
-=======
             StatusListAlreadyExists => StatusCode::CONFLICT,
-            UnsupportedBits => StatusCode::BAD_REQUEST,
->>>>>>> 1a826ca7
+
         };
 
         (status_code, self.to_string()).into_response()
