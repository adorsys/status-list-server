--- conflicted
+++ resolved
@@ -1,15 +1,3 @@
-<<<<<<< HEAD
-pub const ACCEPT_STATUS_LISTS_HEADER_JWT: &str = "application/statuslist+jwt";
-pub const ACCEPT_STATUS_LISTS_HEADER_CWT: &str = "application/statuslist+cwt";
-pub const STATUS_LISTS_HEADER_JWT: &str = "statuslist+jwt";
-pub const STATUS_LISTS_HEADER_CWT: &str = "statuslist+cwt";
-pub const CWT_TYPE: i64 = 1;
-pub const SUBJECT: i64 = 2;
-pub const ISSUED_AT: i64 = 6;
-pub const EXP: i64 = 4;
-pub const TTL: i64 = 5;
-pub const STATUS_LIST: i64 = 1;
-=======
 pub(super) const ACCEPT_STATUS_LISTS_HEADER_JWT: &str = "application/statuslist+jwt";
 pub(super) const ACCEPT_STATUS_LISTS_HEADER_CWT: &str = "application/statuslist+cwt";
 pub(super) const STATUS_LISTS_HEADER_JWT: &str = "statuslist+jwt";
@@ -21,7 +9,4 @@
 pub(super) const ISSUED_AT: i32 = 6;
 pub(super) const EXP: i32 = 4;
 pub(super) const TTL: i32 = 65534;
-pub(super) const STATUS_LIST: i32 = 65533;
-
-pub(super) const GZIP_HEADER: &str = "gzip";
->>>>>>> c121e233
+pub(super) const STATUS_LIST: i32 = 65533;