use crate::{
    model::{StatusEntry, StatusList, StatusListToken},
    utils::{
        bits_validation::BitFlag, errors::Error, lst_gen::update_or_create_status_list,
        state::AppState,
    },
    web::handlers::status_list::error::StatusListError,
};
use axum::{
    extract::{Json, State},
    http::StatusCode,
    response::IntoResponse,
};
use serde::{Deserialize, Serialize};
use std::time::{SystemTime, UNIX_EPOCH};
use tracing;

// Request payload for publishing a status list token
#[derive(Deserialize, Serialize, Clone)]
pub struct PublishTokenStatusRequest {
    pub list_id: String,
<<<<<<< HEAD
    pub updates: Vec<PublishStatus>,
    pub sub: String,
    #[serde(skip_serializing_if = "Option::is_none")]
=======
    pub updates: Vec<StatusEntry>,
    #[serde(default)]
    pub sub: Option<String>,
    #[serde(default)]
>>>>>>> b96c6f5b
    pub ttl: Option<String>,
    pub bits: u8,
}

// Handler to create a new status list token
pub async fn publish_token_status(
    State(appstate): State<AppState>,
    Json(payload): Json<PublishTokenStatusRequest>,
) -> Result<impl IntoResponse, StatusListError> {
    let store = &appstate.status_list_token_repository;

    let bitflag = if let Some(bits) = BitFlag::new(payload.bits) {
        Ok(bits)
    } else {
        Err(StatusListError::Generic(format!(
            "Invalid 'bits' value: {}. Allowed values are 1, 2, 4, 8.",
            payload.bits
        )))
    };
    let bits = bitflag?;

    // Generate the compressed status list; use empty encoding if no updates
    let lst = if payload.updates.is_empty() {
        base64url::encode([])
    } else {
        update_or_create_status_list(None, payload.updates, bits).map_err(|e| {
            tracing::error!("lst_from failed: {:?}", e);
            match e {
                Error::Generic(msg) => StatusListError::Generic(msg),
                Error::InvalidIndex => StatusListError::InvalidIndex,
                Error::UnsupportedBits => StatusListError::UnsupportedBits,
                _ => StatusListError::Generic(e.to_string()),
            }
        })?
    };

    // Check for existing token to prevent duplicates
    match store.find_one_by(payload.list_id.clone()).await {
        Ok(Some(_)) => {
            tracing::info!("Status list {} already exists", payload.list_id);
            Err(StatusListError::StatusListAlreadyExists)
        }
        Ok(None) => {
            // Calculate issuance and expiration timestamps
            let iat = SystemTime::now()
                .duration_since(UNIX_EPOCH)
                .unwrap()
                .as_secs() as i64;
            let exp = match payload.ttl.as_ref() {
                Some(ttl) => match ttl.parse::<i64>() {
                    Ok(ttl_seconds) => Some(iat.saturating_add(ttl_seconds)),
                    Err(_) => {
                        return Err(StatusListError::Generic("Invalid TTL format".to_string()))
                    }
                },
                None => None,
            };

            // Serialize the status list before constructing the token
            let status_list = StatusList {
                bits: payload.bits as usize,
                lst,
            };
            let status_list_value = serde_json::to_value(status_list).map_err(|e| {
                tracing::error!("Failed to serialize status_list: {:?}", e);
                StatusListError::InternalServerError
            })?;

            // Build the new status list token
            let new_status_list_token = StatusListToken {
                list_id: payload.list_id.clone(),
                exp: exp.map(|e| e as i32),
                iat: iat as i32,
                status_list: status_list_value,
                sub: payload.sub,
                ttl: payload.ttl,
            };

            // Insert the token into the repository
            store.insert_one(new_status_list_token).await.map_err(|e| {
                tracing::error!("Failed to insert token: {:?}", e);
                StatusListError::InternalServerError
            })?;
            Ok(StatusCode::CREATED.into_response())
        }
        Err(e) => {
            tracing::error!(error = ?e, list_id = ?payload.list_id, "Database query failed for status list.");
            Err(StatusListError::InternalServerError)
        }
    }
}

#[cfg(test)]
mod tests {
    use super::*;
    use crate::{
        database::queries::SeaOrmStore,
        model::{status_list_tokens, Status, StatusListToken},
        utils::state::AppState,
    };
    use axum::{extract::State, Json};
    use sea_orm::{DatabaseBackend, MockDatabase};
    use std::sync::Arc;

    // Helper to create a test request payload with customizable bits
    fn create_test_token(
        list_id: &str,
        updates: Vec<StatusEntry>,
        bits: u8,
    ) -> PublishTokenStatusRequest {
        PublishTokenStatusRequest {
            list_id: list_id.to_string(),
            updates,
            sub: "issuer".to_string(),
            ttl: Some("3600".to_string()),
            bits,
        }
    }

    #[tokio::test]
    async fn test_publish_status_creates_token() {
        let mock_db = MockDatabase::new(DatabaseBackend::Postgres);
        let token_id = "token1";
        let payload = create_test_token(
            token_id,
            vec![
                StatusEntry {
                    index: 0,
                    status: Status::VALID,
                },
                StatusEntry {
                    index: 1,
                    status: Status::INVALID,
                },
            ],
            2,
        );
        let bits = BitFlag::new(2).unwrap();
        let status_list = StatusList {
            bits: 2,
            lst: update_or_create_status_list(None, payload.updates.clone(), bits).unwrap(),
        };
        let status_list_value = serde_json::to_value(status_list).unwrap();
        let new_token = StatusListToken {
            list_id: token_id.to_string(),
            exp: Some(
                (SystemTime::now()
                    .duration_since(UNIX_EPOCH)
                    .unwrap()
                    .as_secs() as i32)
                    .saturating_add(3600),
            ),
            iat: SystemTime::now()
                .duration_since(UNIX_EPOCH)
                .unwrap()
                .as_secs() as i32,
            status_list: status_list_value,
            sub: "issuer".to_string(),
            ttl: Some("3600".to_string()),
        };
        let db_conn = Arc::new(
            mock_db
                .append_query_results::<status_list_tokens::Model, Vec<_>, _>(vec![
                    vec![],                  // find_one_by in handler returns None
                    vec![new_token.clone()], // insert_one return
                ])
                .into_connection(),
        );

        let app_state = AppState {
            credential_repository: Arc::new(SeaOrmStore::new(db_conn.clone())),
            status_list_token_repository: Arc::new(SeaOrmStore::new(db_conn)),
        };

        let response = publish_token_status(State(app_state), Json(payload))
            .await
            .unwrap()
            .into_response();
        assert_eq!(response.status(), StatusCode::CREATED);
    }

    #[tokio::test]
    async fn test_token_is_stored_after_publish() {
        let mock_db = MockDatabase::new(DatabaseBackend::Postgres);
        let token_id = "token1";
        let payload = create_test_token(
            token_id,
            vec![
                StatusEntry {
                    index: 0,
                    status: Status::VALID,
                },
                StatusEntry {
                    index: 1,
                    status: Status::INVALID,
                },
            ],
            2,
        );
        let bits = BitFlag::new(2).unwrap();

        let status_list = StatusList {
            bits: 2,
            lst: update_or_create_status_list(None, payload.updates.clone(), bits).unwrap(),
        };
        let status_list_value = serde_json::to_value(status_list).unwrap();
        let new_token = StatusListToken {
            list_id: token_id.to_string(),
            exp: Some(
                (SystemTime::now()
                    .duration_since(UNIX_EPOCH)
                    .unwrap()
                    .as_secs() as i32)
                    .saturating_add(3600),
            ),
            iat: SystemTime::now()
                .duration_since(UNIX_EPOCH)
                .unwrap()
                .as_secs() as i32,
            status_list: status_list_value,
            sub: "issuer".to_string(),
            ttl: Some("3600".to_string()),
        };
        let db_conn = Arc::new(
            mock_db
                .append_query_results::<status_list_tokens::Model, Vec<_>, _>(vec![
                    vec![],                  // find_one_by in handler returns None
                    vec![new_token.clone()], // insert_one return
                    vec![new_token.clone()], // find_one_by in test verification
                ])
                .into_connection(),
        );

        let app_state = AppState {
            credential_repository: Arc::new(SeaOrmStore::new(db_conn.clone())),
            status_list_token_repository: Arc::new(SeaOrmStore::new(db_conn)),
        };

        // Perform the insertion
        let _ = publish_token_status(State(app_state.clone()), Json(payload))
            .await
            .unwrap();

        // Verify the token is stored
        let result = app_state
            .status_list_token_repository
            .find_one_by(token_id.to_string())
            .await
            .unwrap();
        assert!(result.is_some());
        let token = result.unwrap();
        assert_eq!(token.list_id, token_id);
        let status_list: StatusList =
            serde_json::from_value(token.status_list).expect("Failed to deserialize status_list");
        assert_eq!(status_list.bits, 2);
        assert_eq!(token.sub, "issuer");
        assert!(token.exp.is_some());
    }

    #[tokio::test]
    async fn test_token_conflict() {
        let mock_db = MockDatabase::new(DatabaseBackend::Postgres);
        let token_id = "token1";
        let payload = create_test_token(
            token_id,
            vec![StatusEntry {
                index: 0,
                status: Status::VALID,
            }],
            1,
        );
        let bits = BitFlag::new(2).unwrap();

        let existing_token = StatusListToken {
            list_id: token_id.to_string(),
            exp: None,
            iat: 1234567890,
            status_list: serde_json::to_value(StatusList {
                bits: 1,
                lst: update_or_create_status_list(None, payload.updates.clone(), bits).unwrap(),
            })
            .unwrap(),
            sub: "issuer".to_string(),
            ttl: Some("3600".to_string()),
        };
        let db_conn = Arc::new(
            mock_db
                .append_query_results::<status_list_tokens::Model, Vec<_>, _>(vec![vec![
                    existing_token,
                ]])
                .into_connection(),
        );

        let app_state = AppState {
            credential_repository: Arc::new(SeaOrmStore::new(db_conn.clone())),
            status_list_token_repository: Arc::new(SeaOrmStore::new(db_conn)),
        };

        let response = match publish_token_status(State(app_state), Json(payload)).await {
            Ok(_) => panic!("Expected an error but got Ok"),
            Err(err) => err.into_response(),
        };
        assert_eq!(response.status(), StatusCode::CONFLICT);
    }

    #[tokio::test]
    async fn test_empty_updates() {
        let mock_db = MockDatabase::new(DatabaseBackend::Postgres);
        let token_id = "token_empty";
        let payload = create_test_token(token_id, vec![], 1);
        let status_list = StatusList {
            bits: 1,
            lst: base64url::encode([]),
        };
        let status_list_value = serde_json::to_value(status_list).unwrap();
        let new_token = StatusListToken {
            list_id: token_id.to_string(),
            exp: Some(
                (SystemTime::now()
                    .duration_since(UNIX_EPOCH)
                    .unwrap()
                    .as_secs() as i32)
                    .saturating_add(3600),
            ),
            iat: SystemTime::now()
                .duration_since(UNIX_EPOCH)
                .unwrap()
                .as_secs() as i32,
            status_list: status_list_value,
            sub: "issuer".to_string(),
            ttl: Some("3600".to_string()),
        };
        let db_conn = Arc::new(
            mock_db
                .append_query_results::<status_list_tokens::Model, Vec<_>, _>(vec![
                    vec![],                  // find_one_by in handler returns None
                    vec![new_token.clone()], // insert_one return
                    vec![new_token.clone()], // find_one_by in test verification
                ])
                .into_connection(),
        );

        let app_state = AppState {
            credential_repository: Arc::new(SeaOrmStore::new(db_conn.clone())),
            status_list_token_repository: Arc::new(SeaOrmStore::new(db_conn)),
        };

        let response = publish_token_status(State(app_state.clone()), Json(payload))
            .await
            .unwrap()
            .into_response();
        assert_eq!(response.status(), StatusCode::CREATED);

        let result = app_state
            .status_list_token_repository
            .find_one_by(token_id.to_string())
            .await
            .unwrap();
        assert!(result.is_some());
        let token = result.unwrap();
        assert_eq!(token.list_id, token_id);
        let status_list: StatusList =
            serde_json::from_value(token.status_list).expect("Failed to deserialize status_list");
        assert_eq!(status_list.lst, base64url::encode([]));
    }

    #[tokio::test]
    async fn test_invalid_bits() {
        let mock_db = MockDatabase::new(DatabaseBackend::Postgres);
        let db_conn = Arc::new(mock_db.into_connection());
        let app_state = AppState {
            credential_repository: Arc::new(SeaOrmStore::new(db_conn.clone())),
            status_list_token_repository: Arc::new(SeaOrmStore::new(db_conn)),
        };
        let token_id = "token_invalid_bits";
        let payload = create_test_token(
            token_id,
            vec![StatusEntry {
                index: 0,
                status: Status::VALID,
            }],
            3, // Invalid bits value
        );

        let response = match publish_token_status(State(app_state), Json(payload)).await {
            Ok(_) => panic!("Expected an error but got Ok"),
            Err(err) => err.into_response(),
        };
        assert_eq!(response.status(), StatusCode::BAD_REQUEST);
    }

    #[tokio::test]
    async fn test_repository_unavailable() {
        let mock_db = MockDatabase::new(DatabaseBackend::Postgres);
        let token_id = "token_no_repo";
        let payload = create_test_token(
            token_id,
            vec![StatusEntry {
                index: 0,
                status: Status::VALID,
            }],
            1,
        );
        let bits = BitFlag::new(2).unwrap();

        let status_list = StatusList {
            bits: 1,
            lst: update_or_create_status_list(None, payload.updates.clone(), bits).unwrap(),
        };
        let status_list_value = serde_json::to_value(status_list).unwrap();
        let new_token = StatusListToken {
            list_id: token_id.to_string(),
            exp: Some(
                (SystemTime::now()
                    .duration_since(UNIX_EPOCH)
                    .unwrap()
                    .as_secs() as i32)
                    .saturating_add(3600),
            ),
            iat: SystemTime::now()
                .duration_since(UNIX_EPOCH)
                .unwrap()
                .as_secs() as i32,
            status_list: status_list_value,
            sub: "issuer".to_string(),
            ttl: Some("3600".to_string()),
        };
        let db_conn = Arc::new(
            mock_db
                .append_query_results::<status_list_tokens::Model, Vec<_>, _>(vec![
                    vec![],                  // find_one_by in handler returns None
                    vec![new_token.clone()], // insert_one return
                    vec![new_token.clone()], // find_one_by in test verification
                ])
                .into_connection(),
        );
        let app_state = AppState {
            credential_repository: Arc::new(SeaOrmStore::new(db_conn.clone())),
            status_list_token_repository: Arc::new(SeaOrmStore::new(db_conn)),
        };

        let response = publish_token_status(State(app_state), Json(payload))
            .await
            .unwrap()
            .into_response();
        assert_eq!(response.status(), StatusCode::CREATED);
    }

    #[tokio::test]
    async fn test_invalid_index() {
        let mock_db = MockDatabase::new(DatabaseBackend::Postgres);
        let token_id = "token_invalid_index";
        let payload = create_test_token(
            token_id,
            vec![StatusEntry {
                index: -1,
                status: Status::VALID,
            }],
            1,
        );
        let db_conn = Arc::new(mock_db.into_connection());
        let app_state = AppState {
            credential_repository: Arc::new(SeaOrmStore::new(db_conn.clone())),
            status_list_token_repository: Arc::new(SeaOrmStore::new(db_conn)),
        };

        let response = match publish_token_status(State(app_state), Json(payload)).await {
            Ok(_) => panic!("Expected an error but got Ok"),
            Err(err) => err.into_response(),
        };
        assert_eq!(response.status(), StatusCode::BAD_REQUEST);
    }
}<|MERGE_RESOLUTION|>--- conflicted
+++ resolved
@@ -19,16 +19,9 @@
 #[derive(Deserialize, Serialize, Clone)]
 pub struct PublishTokenStatusRequest {
     pub list_id: String,
-<<<<<<< HEAD
-    pub updates: Vec<PublishStatus>,
+    pub updates: Vec<StatusEntry>,
     pub sub: String,
     #[serde(skip_serializing_if = "Option::is_none")]
-=======
-    pub updates: Vec<StatusEntry>,
-    #[serde(default)]
-    pub sub: Option<String>,
-    #[serde(default)]
->>>>>>> b96c6f5b
     pub ttl: Option<String>,
     pub bits: u8,
 }
