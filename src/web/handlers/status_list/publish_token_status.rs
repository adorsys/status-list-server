--- conflicted
+++ resolved
@@ -294,14 +294,8 @@
             iat: 1234567890,
             status_list: StatusList {
                 bits: 1,
-<<<<<<< HEAD
-                lst: lst_from(payload.updates.clone(), bits).unwrap(),
+                lst: update_or_create_status_list(None, payload.updates.clone(), bits).unwrap(),
             },
-=======
-                lst: update_or_create_status_list(None, payload.updates.clone(), bits).unwrap(),
-            })
-            .unwrap(),
->>>>>>> 55e047af
             sub: "issuer".to_string(),
             ttl: Some(3600),
         };
