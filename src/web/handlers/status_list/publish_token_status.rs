--- conflicted
+++ resolved
@@ -145,17 +145,9 @@
     }
 
     #[tokio::test]
-<<<<<<< HEAD
-    async fn test_successful_token_insertion() {
-        let cred_repo = Arc::new(RwLock::new(HashMap::new()));
-        let status_list_repo = Arc::new(RwLock::new(HashMap::new()));
-        let app_state = test_setup(cred_repo, status_list_repo, None);
-        let new_token_id = "token1";
-=======
     async fn test_publish_status_creates_token() {
         let mock_db = MockDatabase::new(DatabaseBackend::Postgres);
         let token_id = "token1";
->>>>>>> 331a2fed
         let payload = create_test_token(
             token_id,
             vec![
@@ -294,13 +286,7 @@
 
     #[tokio::test]
     async fn test_token_conflict() {
-<<<<<<< HEAD
-        let cred_repo = Arc::new(RwLock::new(HashMap::new()));
-        let status_list_repo = Arc::new(RwLock::new(HashMap::new()));
-        let app_state = test_setup(cred_repo, status_list_repo, None);
-=======
-        let mock_db = MockDatabase::new(DatabaseBackend::Postgres);
->>>>>>> 331a2fed
+        let mock_db = MockDatabase::new(DatabaseBackend::Postgres);
         let token_id = "token1";
         let payload = create_test_token(
             token_id,
@@ -346,13 +332,7 @@
 
     #[tokio::test]
     async fn test_empty_updates() {
-<<<<<<< HEAD
-        let cred_repo = Arc::new(RwLock::new(HashMap::new()));
-        let status_list_repo = Arc::new(RwLock::new(HashMap::new()));
-        let app_state = test_setup(cred_repo, status_list_repo, None);
-=======
-        let mock_db = MockDatabase::new(DatabaseBackend::Postgres);
->>>>>>> 331a2fed
+        let mock_db = MockDatabase::new(DatabaseBackend::Postgres);
         let token_id = "token_empty";
         let payload = create_test_token(token_id, vec![], 1);
         let status_list = StatusList {
@@ -413,18 +393,12 @@
 
     #[tokio::test]
     async fn test_invalid_bits() {
-<<<<<<< HEAD
-        let cred_repo = Arc::new(RwLock::new(HashMap::new()));
-        let status_list_repo = Arc::new(RwLock::new(HashMap::new()));
-        let app_state = test_setup(cred_repo, status_list_repo, None);
-=======
         let mock_db = MockDatabase::new(DatabaseBackend::Postgres);
         let db_conn = Arc::new(mock_db.into_connection());
         let app_state = AppState {
             credential_repository: Arc::new(SeaOrmStore::new(db_conn.clone())),
             status_list_token_repository: Arc::new(SeaOrmStore::new(db_conn)),
         };
->>>>>>> 331a2fed
         let token_id = "token_invalid_bits";
         let payload = create_test_token(
             token_id,
@@ -444,11 +418,7 @@
 
     #[tokio::test]
     async fn test_repository_unavailable() {
-<<<<<<< HEAD
-        let app_state = AppState { repository: None, server_keypair: None };
-=======
-        let mock_db = MockDatabase::new(DatabaseBackend::Postgres);
->>>>>>> 331a2fed
+        let mock_db = MockDatabase::new(DatabaseBackend::Postgres);
         let token_id = "token_no_repo";
         let payload = create_test_token(
             token_id,
@@ -505,13 +475,7 @@
 
     #[tokio::test]
     async fn test_invalid_index() {
-<<<<<<< HEAD
-        let cred_repo = Arc::new(RwLock::new(HashMap::new()));
-        let status_list_repo = Arc::new(RwLock::new(HashMap::new()));
-        let app_state = test_setup(cred_repo, status_list_repo, None);
-=======
-        let mock_db = MockDatabase::new(DatabaseBackend::Postgres);
->>>>>>> 331a2fed
+        let mock_db = MockDatabase::new(DatabaseBackend::Postgres);
         let token_id = "token_invalid_index";
         let payload = create_test_token(
             token_id,
