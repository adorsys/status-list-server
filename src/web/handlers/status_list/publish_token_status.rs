--- conflicted
+++ resolved
@@ -18,21 +18,7 @@
     AuthenticatedIssuer(issuer): AuthenticatedIssuer,
     Json(payload): Json<StatusRequest>,
 ) -> Result<impl IntoResponse, StatusListError> {
-<<<<<<< HEAD
-    // Verify that the authenticated issuer matches the extension issuer
-    if authenticated_issuer.0 != issuer {
-        tracing::error!(
-            "Issuer mismatch: authenticated={}, extension={}",
-            authenticated_issuer.0,
-            issuer
-        );
-        return Err(StatusListError::IssuerMismatch);
-    }
-
     let store = &appstate.status_list_token_repo;
-=======
-    let store = &appstate.status_list_token_repository;
->>>>>>> db19b49a
 
     let stl = create_status_list(payload.status).map_err(|e| {
         tracing::error!("lst_from failed: {:?}", e);
@@ -62,22 +48,10 @@
                 lst: stl.lst,
             };
 
-<<<<<<< HEAD
             let sub = format!(
                 "https://{}/statuslist/{}",
                 appstate.server_domain, payload.list_id
             );
-=======
-            // TODO: This field is used elsewhere to link status list tokens
-            // to issuers, hence the existence of a Foreign Key. We'll maybe
-            // have to switch to another field for this purpose.
-            //
-            // let sub = format!(
-            //     "https://{}/statuslist/{}",
-            //     appstate.server_public_domain, payload.list_id
-            // );
-            let sub = issuer.clone();
->>>>>>> db19b49a
 
             // Build the new status list token
             let new_status_list_token = StatusListToken {
