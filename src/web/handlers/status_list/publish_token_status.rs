use crate::{
    model::{StatusList, StatusListToken, StatusRequest},
    utils::{errors::Error, lst_gen::create_status_list, state::AppState},
    web::handlers::status_list::error::StatusListError,
};
use axum::{
    extract::{Json, State},
    http::StatusCode,
    response::IntoResponse,
};
use std::time::{SystemTime, UNIX_EPOCH};
use tracing;

// Handler to create a new status list token
pub async fn publish_token_status(
    State(appstate): State<AppState>,
<<<<<<< HEAD
    Extension(issuer): Extension<String>,
=======
    AuthenticatedIssuer(issuer): AuthenticatedIssuer,
>>>>>>> db19b49a
    Json(payload): Json<StatusRequest>,
) -> Result<impl IntoResponse, StatusListError> {
    let store = &appstate.status_list_token_repository;

    let stl = create_status_list(payload.status).map_err(|e| {
        tracing::error!("lst_from failed: {:?}", e);
        match e {
            Error::Generic(msg) => StatusListError::Generic(msg),
            Error::InvalidIndex => StatusListError::InvalidIndex,
            Error::UnsupportedBits => StatusListError::UnsupportedBits,
            _ => StatusListError::Generic(e.to_string()),
        }
    })?;

    // Check for existing token to prevent duplicates
    match store.find_one_by(payload.list_id.clone()).await {
        Ok(Some(_)) => {
            tracing::info!("Status list {} already exists", payload.list_id);
            Err(StatusListError::StatusListAlreadyExists)
        }
        Ok(None) => {
            // Calculate issuance and expiration timestamps
            let iat = SystemTime::now()
                .duration_since(UNIX_EPOCH)
                .unwrap()
                .as_secs() as i64;

            // Serialize the status list before constructing the token
            let status_list = StatusList {
                bits: stl.bits,
                lst: stl.lst,
            };

            // TODO: This field is used elsewhere to link status list tokens
            // to issuers, hence the existence of a Foreign Key. We'll maybe
            // have to switch to another field for this purpose.
            //
            // let sub = format!(
            //     "https://{}/statuslist/{}",
            //     appstate.server_public_domain, payload.list_id
            // );
            let sub = issuer.clone();

            // Build the new status list token
            let new_status_list_token = StatusListToken {
                list_id: payload.list_id.clone(),
                issuer,
                exp: None,
                iat,
                status_list,
                sub,
                ttl: None,
            };

            // Insert the token into the repository
            store.insert_one(new_status_list_token).await.map_err(|e| {
                tracing::error!("Failed to insert token: {:?}", e);
                StatusListError::InternalServerError
            })?;
            Ok(StatusCode::CREATED.into_response())
        }
        Err(e) => {
            tracing::error!(error = ?e, list_id = ?payload.list_id, "Database query failed for status list.");
            Err(StatusListError::InternalServerError)
        }
    }
}

#[cfg(test)]
mod tests {
    use super::*;
    use crate::{
        model::{status_list_tokens, Status, StatusEntry, StatusListToken},
        test_resources::helper::publish_test_token,
        test_utils::test::test_app_state,
    };
    use axum::{extract::State, Json};
    use sea_orm::{DatabaseBackend, MockDatabase};
    use std::sync::Arc;

    #[tokio::test]
    async fn test_publish_status_creates_token() {
        let mock_db = MockDatabase::new(DatabaseBackend::Postgres);
        let token_id = "token1";
        let payload = publish_test_token(
            token_id,
            vec![
                StatusEntry {
                    index: 0,
                    status: Status::VALID,
                },
                StatusEntry {
                    index: 1,
                    status: Status::INVALID,
                },
            ],
        );

        let status_list = StatusList {
            bits: 2,
            lst: create_status_list(payload.status.clone()).unwrap().lst,
        };
        let new_token = StatusListToken {
            list_id: token_id.to_string(),
            issuer: "issuer".to_string(),
            exp: Some(
                (SystemTime::now()
                    .duration_since(UNIX_EPOCH)
                    .unwrap()
                    .as_secs() as i64)
                    .saturating_add(3600),
            ),
            iat: SystemTime::now()
                .duration_since(UNIX_EPOCH)
                .unwrap()
                .as_secs() as i64,
            status_list,
            sub: "issuer".to_string(),
            ttl: Some(3600),
        };
        let db_conn = Arc::new(
            mock_db
                .append_query_results::<status_list_tokens::Model, Vec<_>, _>(vec![
                    vec![],                  // find_one_by in handler returns None
                    vec![new_token.clone()], // insert_one return
                ])
                .into_connection(),
        );

        let app_state = test_app_state(db_conn.clone());

        let response = publish_token_status(
            State(app_state),
<<<<<<< HEAD
            Extension("issuer".to_string()),
=======
            AuthenticatedIssuer("issuer".to_string()),
>>>>>>> db19b49a
            Json(payload),
        )
        .await
        .unwrap()
        .into_response();
        assert_eq!(response.status(), StatusCode::CREATED);
    }

    #[tokio::test]
    async fn test_token_is_stored_after_publish() {
        let mock_db = MockDatabase::new(DatabaseBackend::Postgres);
        let token_id = "token1";
        let payload = publish_test_token(
            token_id,
            vec![
                StatusEntry {
                    index: 0,
                    status: Status::VALID,
                },
                StatusEntry {
                    index: 1,
                    status: Status::INVALID,
                },
            ],
        );

        let status_list = StatusList {
            bits: 2,
            lst: create_status_list(payload.status.clone()).unwrap().lst,
        };
        let new_token = StatusListToken {
            list_id: token_id.to_string(),
            issuer: "issuer".to_string(),
            exp: Some(
                (SystemTime::now()
                    .duration_since(UNIX_EPOCH)
                    .unwrap()
                    .as_secs() as i64)
                    .saturating_add(3600),
            ),
            iat: SystemTime::now()
                .duration_since(UNIX_EPOCH)
                .unwrap()
                .as_secs() as i64,
            status_list,
            sub: "issuer".to_string(),
            ttl: Some(3600),
        };
        let db_conn = Arc::new(
            mock_db
                .append_query_results::<status_list_tokens::Model, Vec<_>, _>(vec![
                    vec![],                  // find_one_by in handler returns None
                    vec![new_token.clone()], // insert_one return
                    vec![new_token.clone()], // find_one_by in test verification
                ])
                .into_connection(),
        );

        let app_state = test_app_state(db_conn.clone());

        // Perform the insertion
        let _ = publish_token_status(
            State(app_state.clone()),
<<<<<<< HEAD
            Extension("issuer".to_string()),
=======
            AuthenticatedIssuer("issuer".to_string()),
>>>>>>> db19b49a
            Json(payload),
        )
        .await
        .unwrap();

        // Verify the token is stored
        let result = app_state
            .status_list_token_repository
            .find_one_by(token_id.to_string())
            .await
            .unwrap();
        assert!(result.is_some());
        let token = result.unwrap();
        assert_eq!(token.list_id, token_id);
        assert_eq!(token.status_list.bits, 2);
        assert_eq!(token.sub, "issuer");
        assert!(token.exp.is_some());
    }

    #[tokio::test]
    async fn test_token_conflict() {
        let mock_db = MockDatabase::new(DatabaseBackend::Postgres);
        let token_id = "token1";
        let payload = publish_test_token(
            token_id,
            vec![StatusEntry {
                index: 0,
                status: Status::VALID,
            }],
        );

        let existing_token = StatusListToken {
            list_id: token_id.to_string(),
            issuer: "issuer".to_string(),
            exp: None,
            iat: 1234567890,
            status_list: StatusList {
                bits: 1,
                lst: create_status_list(payload.status.clone()).unwrap().lst,
            },
            sub: "issuer".to_string(),
            ttl: Some(3600),
        };
        let db_conn = Arc::new(
            mock_db
                .append_query_results::<status_list_tokens::Model, Vec<_>, _>(vec![vec![
                    existing_token,
                ]])
                .into_connection(),
        );

        let app_state = test_app_state(db_conn.clone());

        let response = match publish_token_status(
            State(app_state),
<<<<<<< HEAD
            Extension("issuer".to_string()),
=======
            AuthenticatedIssuer("issuer".to_string()),
>>>>>>> db19b49a
            Json(payload),
        )
        .await
        {
            Ok(_) => panic!("Expected an error but got Ok"),
            Err(err) => err.into_response(),
        };
        assert_eq!(response.status(), StatusCode::CONFLICT);
    }

    #[tokio::test]
    async fn test_empty_updates() {
        let mock_db = MockDatabase::new(DatabaseBackend::Postgres);
        let token_id = "token_empty";
        let payload = publish_test_token(token_id, vec![]);
        let status_list = StatusList {
            bits: 1,
            lst: base64url::encode([]),
        };
        let new_token = StatusListToken {
            list_id: token_id.to_string(),
            issuer: "issuer".to_string(),
            exp: Some(
                (SystemTime::now()
                    .duration_since(UNIX_EPOCH)
                    .unwrap()
                    .as_secs() as i64)
                    .saturating_add(3600),
            ),
            iat: SystemTime::now()
                .duration_since(UNIX_EPOCH)
                .unwrap()
                .as_secs() as i64,
            status_list,
            sub: "issuer".to_string(),
            ttl: Some(3600),
        };
        let db_conn = Arc::new(
            mock_db
                .append_query_results::<status_list_tokens::Model, Vec<_>, _>(vec![
                    vec![],                  // find_one_by in handler returns None
                    vec![new_token.clone()], // insert_one return
                    vec![new_token.clone()], // find_one_by in test verification
                ])
                .into_connection(),
        );

        let app_state = test_app_state(db_conn.clone());

        let response = publish_token_status(
            State(app_state.clone()),
<<<<<<< HEAD
            Extension("issuer".to_string()),
=======
            AuthenticatedIssuer("issuer".to_string()),
>>>>>>> db19b49a
            Json(payload),
        )
        .await
        .unwrap()
        .into_response();
        assert_eq!(response.status(), StatusCode::CREATED);

        let result = app_state
            .status_list_token_repository
            .find_one_by(token_id.to_string())
            .await
            .unwrap();
        assert!(result.is_some());
        let token = result.unwrap();
        assert_eq!(token.list_id, token_id);
        assert_eq!(token.status_list.lst, base64url::encode([]));
    }

    #[tokio::test]
    async fn test_repository_unavailable() {
        let mock_db = MockDatabase::new(DatabaseBackend::Postgres);
        let token_id = "token_no_repo";
        let payload = publish_test_token(
            token_id,
            vec![StatusEntry {
                index: 0,
                status: Status::VALID,
            }],
        );

        let status_list = StatusList {
            bits: 1,
            lst: create_status_list(payload.status.clone()).unwrap().lst,
        };
        let new_token = StatusListToken {
            list_id: token_id.to_string(),
            issuer: "issuer".to_string(),
            exp: Some(
                (SystemTime::now()
                    .duration_since(UNIX_EPOCH)
                    .unwrap()
                    .as_secs() as i64)
                    .saturating_add(3600),
            ),
            iat: SystemTime::now()
                .duration_since(UNIX_EPOCH)
                .unwrap()
                .as_secs() as i64,
            status_list,
            sub: "issuer".to_string(),
            ttl: Some(3600),
        };
        let db_conn = Arc::new(
            mock_db
                .append_query_results::<status_list_tokens::Model, Vec<_>, _>(vec![
                    vec![],                  // find_one_by in handler returns None
                    vec![new_token.clone()], // insert_one return
                    vec![new_token.clone()], // find_one_by in test verification
                ])
                .into_connection(),
        );
        let app_state = test_app_state(db_conn.clone());

        let response = publish_token_status(
            State(app_state),
<<<<<<< HEAD
            Extension("issuer".to_string()),
=======
            AuthenticatedIssuer("issuer".to_string()),
>>>>>>> db19b49a
            Json(payload),
        )
        .await
        .unwrap()
        .into_response();
        assert_eq!(response.status(), StatusCode::CREATED);
    }

    #[tokio::test]
    async fn test_invalid_index() {
        let mock_db = MockDatabase::new(DatabaseBackend::Postgres);
        let token_id = "token_invalid_index";
        let payload = publish_test_token(
            token_id,
            vec![StatusEntry {
                index: -1,
                status: Status::VALID,
            }],
        );
        let db_conn = Arc::new(mock_db.into_connection());
        let app_state = test_app_state(db_conn.clone());

        let response = match publish_token_status(
            State(app_state),
<<<<<<< HEAD
            Extension("issuer".to_string()),
=======
            AuthenticatedIssuer("issuer".to_string()),
>>>>>>> db19b49a
            Json(payload),
        )
        .await
        {
            Ok(_) => panic!("Expected an error but got Ok"),
            Err(err) => err.into_response(),
        };
        assert_eq!(response.status(), StatusCode::BAD_REQUEST);
    }
}<|MERGE_RESOLUTION|>--- conflicted
+++ resolved
@@ -6,7 +6,7 @@
 use axum::{
     extract::{Json, State},
     http::StatusCode,
-    response::IntoResponse,
+    response::IntoResponse, Extension,
 };
 use std::time::{SystemTime, UNIX_EPOCH};
 use tracing;
@@ -14,11 +14,7 @@
 // Handler to create a new status list token
 pub async fn publish_token_status(
     State(appstate): State<AppState>,
-<<<<<<< HEAD
     Extension(issuer): Extension<String>,
-=======
-    AuthenticatedIssuer(issuer): AuthenticatedIssuer,
->>>>>>> db19b49a
     Json(payload): Json<StatusRequest>,
 ) -> Result<impl IntoResponse, StatusListError> {
     let store = &appstate.status_list_token_repository;
@@ -152,11 +148,7 @@
 
         let response = publish_token_status(
             State(app_state),
-<<<<<<< HEAD
-            Extension("issuer".to_string()),
-=======
-            AuthenticatedIssuer("issuer".to_string()),
->>>>>>> db19b49a
+            Extension("issuer".to_string()),
             Json(payload),
         )
         .await
@@ -220,11 +212,7 @@
         // Perform the insertion
         let _ = publish_token_status(
             State(app_state.clone()),
-<<<<<<< HEAD
-            Extension("issuer".to_string()),
-=======
-            AuthenticatedIssuer("issuer".to_string()),
->>>>>>> db19b49a
+            Extension("issuer".to_string()),
             Json(payload),
         )
         .await
@@ -280,11 +268,7 @@
 
         let response = match publish_token_status(
             State(app_state),
-<<<<<<< HEAD
-            Extension("issuer".to_string()),
-=======
-            AuthenticatedIssuer("issuer".to_string()),
->>>>>>> db19b49a
+            Extension("issuer".to_string()),
             Json(payload),
         )
         .await
@@ -336,11 +320,7 @@
 
         let response = publish_token_status(
             State(app_state.clone()),
-<<<<<<< HEAD
-            Extension("issuer".to_string()),
-=======
-            AuthenticatedIssuer("issuer".to_string()),
->>>>>>> db19b49a
+            Extension("issuer".to_string()),
             Json(payload),
         )
         .await
@@ -406,11 +386,7 @@
 
         let response = publish_token_status(
             State(app_state),
-<<<<<<< HEAD
-            Extension("issuer".to_string()),
-=======
-            AuthenticatedIssuer("issuer".to_string()),
->>>>>>> db19b49a
+            Extension("issuer".to_string()),
             Json(payload),
         )
         .await
@@ -435,11 +411,7 @@
 
         let response = match publish_token_status(
             State(app_state),
-<<<<<<< HEAD
-            Extension("issuer".to_string()),
-=======
-            AuthenticatedIssuer("issuer".to_string()),
->>>>>>> db19b49a
+            Extension("issuer".to_string()),
             Json(payload),
         )
         .await
