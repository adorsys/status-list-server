use crate::{
<<<<<<< HEAD
    model::{StatusEntry, StatusList, StatusListToken},
    utils::{errors::Error, lst_gen::update_or_create_status_list, state::AppState},
=======
    model::{StatusList, StatusListToken},
    utils::{
        bits_validation::BitFlag,
        errors::Error,
        lst_gen::{lst_from, PublishStatus},
        state::AppState,
    },
>>>>>>> c31cc3e7
    web::handlers::status_list::error::StatusListError,
};
use axum::{
    extract::{Json, State},
    http::StatusCode,
    response::IntoResponse,
};
use serde::{Deserialize, Serialize};
use std::time::{SystemTime, UNIX_EPOCH};
use tracing;

// Request payload for publishing a status list token
#[derive(Deserialize, Serialize, Clone)]
pub struct PublishTokenStatusRequest {
    pub list_id: String,
    pub updates: Vec<StatusEntry>,
    #[serde(default)]
    pub sub: Option<String>,
    #[serde(default)]
    pub ttl: Option<String>,
    pub bits: u8,
}

// Handler to create a new status list token
pub async fn publish_token_status(
    State(appstate): State<AppState>,
    Json(payload): Json<PublishTokenStatusRequest>,
) -> Result<impl IntoResponse, StatusListError> {
    // Ensure the repository is available
    let store = appstate
        .repository
        .as_ref()
        .ok_or(StatusListError::InternalServerError)?;

    let bitflag = if let Some(bits) = BitFlag::new(payload.bits) {
        Ok(bits)
    } else {
        Err(StatusListError::Generic(format!(
            "Invalid 'bits' value: {}. Allowed values are 1, 2, 4, 8.",
            payload.bits
        )))
    };
    let bitflag = bitflag?;

    // Generate the compressed status list; use empty encoding if no updates
    let lst = if payload.updates.is_empty() {
        base64url::encode([])
    } else {
<<<<<<< HEAD
        update_or_create_status_list(None, payload.updates, payload.bits as usize).map_err(|e| {
=======
        lst_from(payload.updates, bitflag).map_err(|e| {
>>>>>>> c31cc3e7
            tracing::error!("lst_from failed: {:?}", e);
            match e {
                Error::Generic(msg) => StatusListError::Generic(msg),
                Error::InvalidIndex => StatusListError::InvalidIndex,
                Error::UnsupportedBits => StatusListError::UnsupportedBits,
                _ => StatusListError::Generic(e.to_string()),
            }
        })?
    };

    // Check for existing token to prevent duplicates
    match store
        .status_list_token_repository
        .find_one_by(payload.list_id.clone())
        .await
    {
        Ok(Some(_)) => {
            tracing::info!("Status list {} already exists", payload.list_id);
            Err(StatusListError::StatusListAlreadyExists)
        }
        Ok(None) => {
            // Calculate issuance and expiration timestamps
            let iat = SystemTime::now()
                .duration_since(UNIX_EPOCH)
                .unwrap()
                .as_secs() as i64;
            let exp = match payload.ttl.as_ref() {
                Some(ttl) => match ttl.parse::<i64>() {
                    Ok(ttl_seconds) => Some(iat.saturating_add(ttl_seconds)),
                    Err(_) => {
                        return Err(StatusListError::Generic("Invalid TTL format".to_string()))
                    }
                },
                None => None,
            };

            // Build the new status list token
            let new_status_list_token = StatusListToken {
                list_id: payload.list_id.clone(),
                exp: exp.map(|e| e as i32),
                iat: iat as i32,
                status_list: StatusList {
                    bits: payload.bits as i8,
                    lst,
                },
                sub: payload.sub.unwrap_or_default(),
                ttl: payload.ttl,
            };

            // Insert the token into the repository
            store
                .status_list_token_repository
                .insert_one(new_status_list_token)
                .await
                .map_err(|e| {
                    tracing::error!("Failed to insert token: {:?}", e);
                    StatusListError::InternalServerError
                })?;
            Ok(StatusCode::CREATED.into_response()) // Return 201 Created on success
        }
        Err(e) => {
            tracing::error!(error = ?e, list_id = ?payload.list_id, "Database query failed for status list.");
            Err(StatusListError::InternalServerError)
        }
    }
}

#[cfg(test)]
mod tests {
    use super::*;
    use crate::model::Status;
    use crate::test_resources::setup::test_setup;
    use std::collections::HashMap;
    use std::sync::Arc;
    use std::sync::RwLock;

    // Helper to create a test request payload with customizable bits
    fn create_test_token(
        list_id: &str,
        updates: Vec<StatusEntry>,
        bits: u8,
    ) -> PublishTokenStatusRequest {
        PublishTokenStatusRequest {
            list_id: list_id.to_string(),
            updates,
            sub: Some("issuer".to_string()),
            ttl: Some("3600".to_string()),
            bits,
        }
    }

    // Test successful token creation and insertion
    #[tokio::test]
    async fn test_successful_token_insertion() {
        let cred_repo = Arc::new(RwLock::new(HashMap::new()));
        let status_list_repo = Arc::new(RwLock::new(HashMap::new()));
        let app_state = test_setup(cred_repo, status_list_repo);
        let new_token_id = "token1";
        let payload = create_test_token(
            new_token_id,
            vec![
                StatusEntry {
                    index: 0,
                    status: Status::VALID,
                },
                StatusEntry {
                    index: 1,
                    status: Status::INVALID,
                },
            ],
            2,
        );

        let response = publish_token_status(State(app_state.clone()), Json(payload))
            .await
            .unwrap()
            .into_response();
        assert_eq!(response.status(), StatusCode::CREATED);

        let repository = app_state
            .repository
            .as_ref()
            .unwrap()
            .status_list_token_repository
            .clone();
        let result = repository
            .find_one_by(new_token_id.to_string())
            .await
            .unwrap();
        assert!(result.is_some());
        let token = result.unwrap();
        assert_eq!(token.list_id, new_token_id);
        assert_eq!(token.status_list.bits, 2);
        assert_eq!(token.sub, "issuer");
        assert!(token.exp.is_some());
    }

    // Test conflict when inserting a duplicate token
    #[tokio::test]
    async fn test_token_conflict() {
        let cred_repo = Arc::new(RwLock::new(HashMap::new()));
        let status_list_repo = Arc::new(RwLock::new(HashMap::new()));
        let app_state = test_setup(cred_repo, status_list_repo);
        let token_id = "token1";
        let payload = create_test_token(
            token_id,
            vec![StatusEntry {
                index: 0,
                status: Status::VALID,
            }],
            1,
        );

        let first_response = publish_token_status(State(app_state.clone()), Json(payload.clone()))
            .await
            .unwrap()
            .into_response();
        assert_eq!(first_response.status(), StatusCode::CREATED);

        let second_response = match publish_token_status(State(app_state), Json(payload)).await {
            Ok(_) => panic!("Expected an error but got Ok"),
            Err(err) => err.into_response(),
        };
        assert_eq!(second_response.status(), StatusCode::CONFLICT);
    }

    // Test handling of empty updates
    #[tokio::test]
    async fn test_empty_updates() {
        let cred_repo = Arc::new(RwLock::new(HashMap::new()));
        let status_list_repo = Arc::new(RwLock::new(HashMap::new()));
        let app_state = test_setup(cred_repo, status_list_repo);
        let token_id = "token_empty";
        let payload = create_test_token(token_id, vec![], 1);

        let response = publish_token_status(State(app_state.clone()), Json(payload))
            .await
            .unwrap()
            .into_response();
        assert_eq!(response.status(), StatusCode::CREATED);

        let repository = app_state
            .repository
            .as_ref()
            .unwrap()
            .status_list_token_repository
            .clone();
        let result = repository.find_one_by(token_id.to_string()).await.unwrap();
        assert!(result.is_some());
        let token = result.unwrap();
        assert_eq!(token.list_id, token_id);
        assert_eq!(token.status_list.lst, base64url::encode([]));
    }

    // Test rejection of invalid bits values
    #[tokio::test]
    async fn test_invalid_bits() {
        let cred_repo = Arc::new(RwLock::new(HashMap::new()));
        let status_list_repo = Arc::new(RwLock::new(HashMap::new()));
        let app_state = test_setup(cred_repo, status_list_repo);
        let token_id = "token_invalid_bits";
        let payload = create_test_token(
            token_id,
            vec![StatusEntry {
                index: 0,
                status: Status::VALID,
            }],
            3, // Invalid bits value
        );

        let response = match publish_token_status(State(app_state), Json(payload)).await {
            Ok(_) => panic!("Expected an error but got Ok"),
            Err(err) => err.into_response(),
        };
        assert_eq!(response.status(), StatusCode::BAD_REQUEST);
    }

    // Test error when repository is unavailable
    #[tokio::test]
    async fn test_repository_unavailable() {
        let app_state = AppState { repository: None };
        let token_id = "token_no_repo";
        let payload = create_test_token(
            token_id,
            vec![StatusEntry {
                index: 0,
                status: Status::VALID,
            }],
            1,
        );

        let response = match publish_token_status(State(app_state), Json(payload)).await {
            Ok(_) => panic!("Expected an error but got Ok"),
            Err(err) => err.into_response(),
        };
        assert_eq!(response.status(), StatusCode::INTERNAL_SERVER_ERROR);
    }

    // Test rejection of invalid index in updates
    #[tokio::test]
    async fn test_invalid_index() {
        let cred_repo = Arc::new(RwLock::new(HashMap::new()));
        let status_list_repo = Arc::new(RwLock::new(HashMap::new()));
        let app_state = test_setup(cred_repo, status_list_repo);
        let token_id = "token_invalid_index";
        let payload = create_test_token(
            token_id,
            vec![StatusEntry {
                index: -1,
                status: Status::VALID,
            }],
            1,
        );

        let response = match publish_token_status(State(app_state), Json(payload)).await {
            Ok(_) => panic!("Expected an error but got Ok"),
            Err(err) => err.into_response(),
        };
        assert_eq!(response.status(), StatusCode::BAD_REQUEST);
    }
}<|MERGE_RESOLUTION|>--- conflicted
+++ resolved
@@ -1,16 +1,6 @@
 use crate::{
-<<<<<<< HEAD
     model::{StatusEntry, StatusList, StatusListToken},
-    utils::{errors::Error, lst_gen::update_or_create_status_list, state::AppState},
-=======
-    model::{StatusList, StatusListToken},
-    utils::{
-        bits_validation::BitFlag,
-        errors::Error,
-        lst_gen::{lst_from, PublishStatus},
-        state::AppState,
-    },
->>>>>>> c31cc3e7
+    utils::{bits_validation::BitFlag, errors::Error, lst_gen::update_or_create_status_list, state::AppState},
     web::handlers::status_list::error::StatusListError,
 };
 use axum::{
@@ -53,17 +43,13 @@
             payload.bits
         )))
     };
-    let bitflag = bitflag?;
+    let bits = bitflag?;
 
     // Generate the compressed status list; use empty encoding if no updates
     let lst = if payload.updates.is_empty() {
         base64url::encode([])
     } else {
-<<<<<<< HEAD
-        update_or_create_status_list(None, payload.updates, payload.bits as usize).map_err(|e| {
-=======
-        lst_from(payload.updates, bitflag).map_err(|e| {
->>>>>>> c31cc3e7
+        update_or_create_status_list(None, payload.updates, bits).map_err(|e| {
             tracing::error!("lst_from failed: {:?}", e);
             match e {
                 Error::Generic(msg) => StatusListError::Generic(msg),
