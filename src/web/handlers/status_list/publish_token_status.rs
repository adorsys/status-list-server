use crate::{
    model::{StatusList, StatusListToken, StatusRequest},
    utils::{errors::Error, lst_gen::create_status_list, state::AppState},
    web::handlers::status_list::error::StatusListError,
};
use axum::{
    extract::{Json, State},
    http::StatusCode,
    response::IntoResponse,
    Extension,
};
use std::time::{SystemTime, UNIX_EPOCH};
use tracing;

// Handler to create a new status list token
pub async fn publish_token_status(
    State(appstate): State<AppState>,
    Extension(issuer): Extension<String>,
    Json(payload): Json<StatusRequest>,
) -> Result<impl IntoResponse, StatusListError> {
    let store = &appstate.status_list_token_repository;

    let stl = create_status_list(payload.status).map_err(|e| {
        tracing::error!("lst_from failed: {:?}", e);
        match e {
            Error::Generic(msg) => StatusListError::Generic(msg),
            Error::InvalidIndex => StatusListError::InvalidIndex,
            Error::UnsupportedBits => StatusListError::UnsupportedBits,
            _ => StatusListError::Generic(e.to_string()),
        }
    })?;

    // Check for existing token to prevent duplicates
    match store.find_one_by(payload.list_id.clone()).await {
        Ok(Some(_)) => {
            tracing::info!("Status list {} already exists", payload.list_id);
            Err(StatusListError::StatusListAlreadyExists)
        }
        Ok(None) => {
            // Calculate issuance and expiration timestamps
            let iat = SystemTime::now()
                .duration_since(UNIX_EPOCH)
                .unwrap()
                .as_secs() as i64;

            // Serialize the status list before constructing the token
            let status_list = StatusList {
                bits: stl.bits,
                lst: stl.lst,
            };

            let sub = format!(
                "https://{}/statuslist/{}",
                appstate.server_public_domain, payload.list_id
            );

            // Build the new status list token
            let new_status_list_token = StatusListToken {
                list_id: payload.list_id.clone(),
                issuer,
                exp: None,
                iat,
                status_list,
                sub,
                ttl: None,
            };

            // Insert the token into the repository
            store.insert_one(new_status_list_token).await.map_err(|e| {
                tracing::error!("Failed to insert token: {:?}", e);
                StatusListError::InternalServerError
            })?;
            Ok(StatusCode::CREATED.into_response())
        }
        Err(e) => {
            tracing::error!(error = ?e, list_id = ?payload.list_id, "Database query failed for status list.");
            Err(StatusListError::InternalServerError)
        }
    }
}

#[cfg(test)]
mod tests {
    use super::*;
    use crate::{
<<<<<<< HEAD
        model::{status_list_tokens, Status, StatusListToken},
        test_utils::test::test_app_state,
=======
        database::queries::SeaOrmStore,
        model::{status_list_tokens, Status, StatusEntry, StatusListToken},
        test_resources::helper::{publish_test_token, server_key},
        utils::state::AppState,
>>>>>>> bb986e71
    };
    use axum::{extract::State, Json};
    use sea_orm::{DatabaseBackend, MockDatabase};
    use std::sync::Arc;

<<<<<<< HEAD
    // Helper to create a test request payload with customizable bits
    fn create_test_token(
        list_id: &str,
        updates: Vec<StatusEntry>,
        bits: u8,
    ) -> PublishTokenStatusRequest {
        PublishTokenStatusRequest {
            list_id: list_id.to_string(),
            updates,
            sub: Some("issuer".to_string()),
            ttl: Some(3600),
            bits,
        }
    }

=======
>>>>>>> bb986e71
    #[tokio::test]
    async fn test_publish_status_creates_token() {
        let mock_db = MockDatabase::new(DatabaseBackend::Postgres);
        let token_id = "token1";
        let payload = publish_test_token(
            token_id,
            vec![
                StatusEntry {
                    index: 0,
                    status: Status::VALID,
                },
                StatusEntry {
                    index: 1,
                    status: Status::INVALID,
                },
            ],
        );

        let status_list = StatusList {
            bits: 2,
            lst: create_status_list(payload.status.clone()).unwrap().lst,
        };
        let new_token = StatusListToken {
            list_id: token_id.to_string(),
            issuer: "issuer".to_string(),
            exp: Some(
                (SystemTime::now()
                    .duration_since(UNIX_EPOCH)
                    .unwrap()
                    .as_secs() as i64)
                    .saturating_add(3600),
            ),
            iat: SystemTime::now()
                .duration_since(UNIX_EPOCH)
                .unwrap()
                .as_secs() as i64,
            status_list,
            sub: "issuer".to_string(),
            ttl: Some(3600),
        };
        let db_conn = Arc::new(
            mock_db
                .append_query_results::<status_list_tokens::Model, Vec<_>, _>(vec![
                    vec![],                  // find_one_by in handler returns None
                    vec![new_token.clone()], // insert_one return
                ])
                .into_connection(),
        );

<<<<<<< HEAD
        let app_state = test_app_state(db_conn.clone());
=======
        let app_state = AppState {
            credential_repository: Arc::new(SeaOrmStore::new(db_conn.clone())),
            status_list_token_repository: Arc::new(SeaOrmStore::new(db_conn)),
            server_key: Arc::new(server_key()),
            server_public_domain: "example.com".to_string(),
        };
>>>>>>> bb986e71

        let response = publish_token_status(
            State(app_state),
            Extension("issuer".to_string()),
            Json(payload),
        )
        .await
        .unwrap()
        .into_response();
        assert_eq!(response.status(), StatusCode::CREATED);
    }

    #[tokio::test]
    async fn test_token_is_stored_after_publish() {
        let mock_db = MockDatabase::new(DatabaseBackend::Postgres);
        let token_id = "token1";
        let payload = publish_test_token(
            token_id,
            vec![
                StatusEntry {
                    index: 0,
                    status: Status::VALID,
                },
                StatusEntry {
                    index: 1,
                    status: Status::INVALID,
                },
            ],
        );

        let status_list = StatusList {
            bits: 2,
            lst: create_status_list(payload.status.clone()).unwrap().lst,
        };
        let new_token = StatusListToken {
            list_id: token_id.to_string(),
            issuer: "issuer".to_string(),
            exp: Some(
                (SystemTime::now()
                    .duration_since(UNIX_EPOCH)
                    .unwrap()
                    .as_secs() as i64)
                    .saturating_add(3600),
            ),
            iat: SystemTime::now()
                .duration_since(UNIX_EPOCH)
                .unwrap()
                .as_secs() as i64,
            status_list,
            sub: "issuer".to_string(),
            ttl: Some(3600),
        };
        let db_conn = Arc::new(
            mock_db
                .append_query_results::<status_list_tokens::Model, Vec<_>, _>(vec![
                    vec![],                  // find_one_by in handler returns None
                    vec![new_token.clone()], // insert_one return
                    vec![new_token.clone()], // find_one_by in test verification
                ])
                .into_connection(),
        );

<<<<<<< HEAD
        let app_state = test_app_state(db_conn.clone());
=======
        let app_state = AppState {
            credential_repository: Arc::new(SeaOrmStore::new(db_conn.clone())),
            status_list_token_repository: Arc::new(SeaOrmStore::new(db_conn)),
            server_key: Arc::new(server_key()),
            server_public_domain: "example.com".to_string(),
        };
>>>>>>> bb986e71

        // Perform the insertion
        let _ = publish_token_status(
            State(app_state.clone()),
            Extension("issuer".to_string()),
            Json(payload),
        )
        .await
        .unwrap();

        // Verify the token is stored
        let result = app_state
            .status_list_token_repository
            .find_one_by(token_id.to_string())
            .await
            .unwrap();
        assert!(result.is_some());
        let token = result.unwrap();
        assert_eq!(token.list_id, token_id);
        assert_eq!(token.status_list.bits, 2);
        assert_eq!(token.sub, "issuer");
        assert!(token.exp.is_some());
    }

    #[tokio::test]
    async fn test_token_conflict() {
        let mock_db = MockDatabase::new(DatabaseBackend::Postgres);
        let token_id = "token1";
        let payload = publish_test_token(
            token_id,
            vec![StatusEntry {
                index: 0,
                status: Status::VALID,
            }],
        );

        let existing_token = StatusListToken {
            list_id: token_id.to_string(),
            issuer: "issuer".to_string(),
            exp: None,
            iat: 1234567890,
            status_list: StatusList {
                bits: 1,
                lst: create_status_list(payload.status.clone()).unwrap().lst,
            },
            sub: "issuer".to_string(),
            ttl: Some(3600),
        };
        let db_conn = Arc::new(
            mock_db
                .append_query_results::<status_list_tokens::Model, Vec<_>, _>(vec![vec![
                    existing_token,
                ]])
                .into_connection(),
        );

<<<<<<< HEAD
        let app_state = test_app_state(db_conn.clone());
=======
        let app_state = AppState {
            credential_repository: Arc::new(SeaOrmStore::new(db_conn.clone())),
            status_list_token_repository: Arc::new(SeaOrmStore::new(db_conn)),
            server_key: Arc::new(server_key()),
            server_public_domain: "example.com".to_string(),
        };
>>>>>>> bb986e71

        let response = match publish_token_status(
            State(app_state),
            Extension("issuer".to_string()),
            Json(payload),
        )
        .await
        {
            Ok(_) => panic!("Expected an error but got Ok"),
            Err(err) => err.into_response(),
        };
        assert_eq!(response.status(), StatusCode::CONFLICT);
    }

    #[tokio::test]
    async fn test_empty_updates() {
        let mock_db = MockDatabase::new(DatabaseBackend::Postgres);
        let token_id = "token_empty";
        let payload = publish_test_token(token_id, vec![]);
        let status_list = StatusList {
            bits: 1,
            lst: base64url::encode([]),
        };
        let new_token = StatusListToken {
            list_id: token_id.to_string(),
            issuer: "issuer".to_string(),
            exp: Some(
                (SystemTime::now()
                    .duration_since(UNIX_EPOCH)
                    .unwrap()
                    .as_secs() as i64)
                    .saturating_add(3600),
            ),
            iat: SystemTime::now()
                .duration_since(UNIX_EPOCH)
                .unwrap()
                .as_secs() as i64,
            status_list,
            sub: "issuer".to_string(),
            ttl: Some(3600),
        };
        let db_conn = Arc::new(
            mock_db
                .append_query_results::<status_list_tokens::Model, Vec<_>, _>(vec![
                    vec![],                  // find_one_by in handler returns None
                    vec![new_token.clone()], // insert_one return
                    vec![new_token.clone()], // find_one_by in test verification
                ])
                .into_connection(),
        );

<<<<<<< HEAD
        let app_state = test_app_state(db_conn.clone());
=======
        let app_state = AppState {
            credential_repository: Arc::new(SeaOrmStore::new(db_conn.clone())),
            status_list_token_repository: Arc::new(SeaOrmStore::new(db_conn)),
            server_key: Arc::new(server_key()),
            server_public_domain: "example.com".to_string(),
        };
>>>>>>> bb986e71

        let response = publish_token_status(
            State(app_state.clone()),
            Extension("issuer".to_string()),
            Json(payload),
        )
        .await
        .unwrap()
        .into_response();
        assert_eq!(response.status(), StatusCode::CREATED);

        let result = app_state
            .status_list_token_repository
            .find_one_by(token_id.to_string())
            .await
            .unwrap();
        assert!(result.is_some());
        let token = result.unwrap();
        assert_eq!(token.list_id, token_id);
        assert_eq!(token.status_list.lst, base64url::encode([]));
    }

    #[tokio::test]
<<<<<<< HEAD
    async fn test_invalid_bits() {
        let mock_db = MockDatabase::new(DatabaseBackend::Postgres);
        let db_conn = Arc::new(mock_db.into_connection());
        let app_state = test_app_state(db_conn.clone());
        let token_id = "token_invalid_bits";
        let payload = create_test_token(
            token_id,
            vec![StatusEntry {
                index: 0,
                status: Status::VALID,
            }],
            3, // Invalid bits value
        );

        let response = match publish_token_status(State(app_state), Json(payload)).await {
            Ok(_) => panic!("Expected an error but got Ok"),
            Err(err) => err.into_response(),
        };
        assert_eq!(response.status(), StatusCode::BAD_REQUEST);
    }

    #[tokio::test]
=======
>>>>>>> bb986e71
    async fn test_repository_unavailable() {
        let mock_db = MockDatabase::new(DatabaseBackend::Postgres);
        let token_id = "token_no_repo";
        let payload = publish_test_token(
            token_id,
            vec![StatusEntry {
                index: 0,
                status: Status::VALID,
            }],
        );

        let status_list = StatusList {
            bits: 1,
            lst: create_status_list(payload.status.clone()).unwrap().lst,
        };
        let new_token = StatusListToken {
            list_id: token_id.to_string(),
            issuer: "issuer".to_string(),
            exp: Some(
                (SystemTime::now()
                    .duration_since(UNIX_EPOCH)
                    .unwrap()
                    .as_secs() as i64)
                    .saturating_add(3600),
            ),
            iat: SystemTime::now()
                .duration_since(UNIX_EPOCH)
                .unwrap()
                .as_secs() as i64,
            status_list,
            sub: "issuer".to_string(),
            ttl: Some(3600),
        };
        let db_conn = Arc::new(
            mock_db
                .append_query_results::<status_list_tokens::Model, Vec<_>, _>(vec![
                    vec![],                  // find_one_by in handler returns None
                    vec![new_token.clone()], // insert_one return
                    vec![new_token.clone()], // find_one_by in test verification
                ])
                .into_connection(),
        );
<<<<<<< HEAD
        let app_state = test_app_state(db_conn.clone());
=======
        let app_state = AppState {
            credential_repository: Arc::new(SeaOrmStore::new(db_conn.clone())),
            status_list_token_repository: Arc::new(SeaOrmStore::new(db_conn)),
            server_key: Arc::new(server_key()),
            server_public_domain: "example.com".to_string(),
        };
>>>>>>> bb986e71

        let response = publish_token_status(
            State(app_state),
            Extension("issuer".to_string()),
            Json(payload),
        )
        .await
        .unwrap()
        .into_response();
        assert_eq!(response.status(), StatusCode::CREATED);
    }

    #[tokio::test]
    async fn test_invalid_index() {
        let mock_db = MockDatabase::new(DatabaseBackend::Postgres);
        let token_id = "token_invalid_index";
        let payload = publish_test_token(
            token_id,
            vec![StatusEntry {
                index: -1,
                status: Status::VALID,
            }],
        );
        let db_conn = Arc::new(mock_db.into_connection());
<<<<<<< HEAD
        let app_state = test_app_state(db_conn.clone());
=======
        let app_state = AppState {
            credential_repository: Arc::new(SeaOrmStore::new(db_conn.clone())),
            status_list_token_repository: Arc::new(SeaOrmStore::new(db_conn)),
            server_key: Arc::new(server_key()),
            server_public_domain: "example.com".to_string(),
        };
>>>>>>> bb986e71

        let response = match publish_token_status(
            State(app_state),
            Extension("issuer".to_string()),
            Json(payload),
        )
        .await
        {
            Ok(_) => panic!("Expected an error but got Ok"),
            Err(err) => err.into_response(),
        };
        assert_eq!(response.status(), StatusCode::BAD_REQUEST);
    }
}<|MERGE_RESOLUTION|>--- conflicted
+++ resolved
@@ -83,38 +83,14 @@
 mod tests {
     use super::*;
     use crate::{
-<<<<<<< HEAD
-        model::{status_list_tokens, Status, StatusListToken},
+        model::{status_list_tokens, Status, StatusEntry, StatusListToken},
+        test_resources::helper::publish_test_token,
         test_utils::test::test_app_state,
-=======
-        database::queries::SeaOrmStore,
-        model::{status_list_tokens, Status, StatusEntry, StatusListToken},
-        test_resources::helper::{publish_test_token, server_key},
-        utils::state::AppState,
->>>>>>> bb986e71
     };
     use axum::{extract::State, Json};
     use sea_orm::{DatabaseBackend, MockDatabase};
     use std::sync::Arc;
 
-<<<<<<< HEAD
-    // Helper to create a test request payload with customizable bits
-    fn create_test_token(
-        list_id: &str,
-        updates: Vec<StatusEntry>,
-        bits: u8,
-    ) -> PublishTokenStatusRequest {
-        PublishTokenStatusRequest {
-            list_id: list_id.to_string(),
-            updates,
-            sub: Some("issuer".to_string()),
-            ttl: Some(3600),
-            bits,
-        }
-    }
-
-=======
->>>>>>> bb986e71
     #[tokio::test]
     async fn test_publish_status_creates_token() {
         let mock_db = MockDatabase::new(DatabaseBackend::Postgres);
@@ -164,16 +140,7 @@
                 .into_connection(),
         );
 
-<<<<<<< HEAD
-        let app_state = test_app_state(db_conn.clone());
-=======
-        let app_state = AppState {
-            credential_repository: Arc::new(SeaOrmStore::new(db_conn.clone())),
-            status_list_token_repository: Arc::new(SeaOrmStore::new(db_conn)),
-            server_key: Arc::new(server_key()),
-            server_public_domain: "example.com".to_string(),
-        };
->>>>>>> bb986e71
+        let app_state = test_app_state(db_conn.clone());
 
         let response = publish_token_status(
             State(app_state),
@@ -236,16 +203,7 @@
                 .into_connection(),
         );
 
-<<<<<<< HEAD
-        let app_state = test_app_state(db_conn.clone());
-=======
-        let app_state = AppState {
-            credential_repository: Arc::new(SeaOrmStore::new(db_conn.clone())),
-            status_list_token_repository: Arc::new(SeaOrmStore::new(db_conn)),
-            server_key: Arc::new(server_key()),
-            server_public_domain: "example.com".to_string(),
-        };
->>>>>>> bb986e71
+        let app_state = test_app_state(db_conn.clone());
 
         // Perform the insertion
         let _ = publish_token_status(
@@ -302,16 +260,7 @@
                 .into_connection(),
         );
 
-<<<<<<< HEAD
-        let app_state = test_app_state(db_conn.clone());
-=======
-        let app_state = AppState {
-            credential_repository: Arc::new(SeaOrmStore::new(db_conn.clone())),
-            status_list_token_repository: Arc::new(SeaOrmStore::new(db_conn)),
-            server_key: Arc::new(server_key()),
-            server_public_domain: "example.com".to_string(),
-        };
->>>>>>> bb986e71
+        let app_state = test_app_state(db_conn.clone());
 
         let response = match publish_token_status(
             State(app_state),
@@ -363,16 +312,7 @@
                 .into_connection(),
         );
 
-<<<<<<< HEAD
-        let app_state = test_app_state(db_conn.clone());
-=======
-        let app_state = AppState {
-            credential_repository: Arc::new(SeaOrmStore::new(db_conn.clone())),
-            status_list_token_repository: Arc::new(SeaOrmStore::new(db_conn)),
-            server_key: Arc::new(server_key()),
-            server_public_domain: "example.com".to_string(),
-        };
->>>>>>> bb986e71
+        let app_state = test_app_state(db_conn.clone());
 
         let response = publish_token_status(
             State(app_state.clone()),
@@ -396,31 +336,6 @@
     }
 
     #[tokio::test]
-<<<<<<< HEAD
-    async fn test_invalid_bits() {
-        let mock_db = MockDatabase::new(DatabaseBackend::Postgres);
-        let db_conn = Arc::new(mock_db.into_connection());
-        let app_state = test_app_state(db_conn.clone());
-        let token_id = "token_invalid_bits";
-        let payload = create_test_token(
-            token_id,
-            vec![StatusEntry {
-                index: 0,
-                status: Status::VALID,
-            }],
-            3, // Invalid bits value
-        );
-
-        let response = match publish_token_status(State(app_state), Json(payload)).await {
-            Ok(_) => panic!("Expected an error but got Ok"),
-            Err(err) => err.into_response(),
-        };
-        assert_eq!(response.status(), StatusCode::BAD_REQUEST);
-    }
-
-    #[tokio::test]
-=======
->>>>>>> bb986e71
     async fn test_repository_unavailable() {
         let mock_db = MockDatabase::new(DatabaseBackend::Postgres);
         let token_id = "token_no_repo";
@@ -463,16 +378,7 @@
                 ])
                 .into_connection(),
         );
-<<<<<<< HEAD
-        let app_state = test_app_state(db_conn.clone());
-=======
-        let app_state = AppState {
-            credential_repository: Arc::new(SeaOrmStore::new(db_conn.clone())),
-            status_list_token_repository: Arc::new(SeaOrmStore::new(db_conn)),
-            server_key: Arc::new(server_key()),
-            server_public_domain: "example.com".to_string(),
-        };
->>>>>>> bb986e71
+        let app_state = test_app_state(db_conn.clone());
 
         let response = publish_token_status(
             State(app_state),
@@ -497,16 +403,7 @@
             }],
         );
         let db_conn = Arc::new(mock_db.into_connection());
-<<<<<<< HEAD
-        let app_state = test_app_state(db_conn.clone());
-=======
-        let app_state = AppState {
-            credential_repository: Arc::new(SeaOrmStore::new(db_conn.clone())),
-            status_list_token_repository: Arc::new(SeaOrmStore::new(db_conn)),
-            server_key: Arc::new(server_key()),
-            server_public_domain: "example.com".to_string(),
-        };
->>>>>>> bb986e71
+        let app_state = test_app_state(db_conn.clone());
 
         let response = match publish_token_status(
             State(app_state),
