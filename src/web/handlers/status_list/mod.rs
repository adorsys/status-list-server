use crate::models::StatusEntry;
use serde::Deserialize;

pub(super) mod constants;
pub(super) mod error;
<<<<<<< HEAD
pub(crate) mod handler;
pub mod publish_token_status;
pub mod update_token_status;

pub use handler::status_list_aggregation;
=======
pub(crate) mod get_status_list;
pub mod publish_status;
pub mod update_status;

/// Request payload for perfoming actions(publish / update) on a status list token
#[derive(Deserialize)]
pub struct StatusRequest {
    pub list_id: String,
    pub status: Vec<StatusEntry>,
}
>>>>>>> c45b98e6
<|MERGE_RESOLUTION|>--- conflicted
+++ resolved
@@ -3,13 +3,6 @@
 
 pub(super) mod constants;
 pub(super) mod error;
-<<<<<<< HEAD
-pub(crate) mod handler;
-pub mod publish_token_status;
-pub mod update_token_status;
-
-pub use handler::status_list_aggregation;
-=======
 pub(crate) mod get_status_list;
 pub mod publish_status;
 pub mod update_status;
@@ -19,5 +12,4 @@
 pub struct StatusRequest {
     pub list_id: String,
     pub status: Vec<StatusEntry>,
-}
->>>>>>> c45b98e6
+}