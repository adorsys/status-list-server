<<<<<<< HEAD
use axum::{
    http::Method,
    response::IntoResponse,
    routing::{get, post},
    Router,
};
=======
use axum::routing::post;
use axum::{http::Method, response::IntoResponse, routing::get, Router};
>>>>>>> 1a826ca7
use dotenvy::dotenv;
use status_list_server::utils::state::setup;
use status_list_server::web::handlers::status_list::publish_token_status::publish_token_status;
use status_list_server::web::handlers::{credential_handler, get_status_list};
use tokio::net::TcpListener;
use tower::ServiceBuilder;
use tower_http::catch_panic::CatchPanicLayer;
use tower_http::{
    cors::{Any, CorsLayer},
    trace::TraceLayer,
};

async fn welcome() -> impl IntoResponse {
    "Status list Server"
}

#[tokio::main]
async fn main() {
    dotenv().ok();
    config_tracing();

    let state = setup().await;
<<<<<<< HEAD

=======
    // cors Layer
>>>>>>> 1a826ca7
    let cors = CorsLayer::new()
        .allow_methods([Method::GET, Method::POST, Method::OPTIONS])
        .allow_origin(Any)
        .allow_headers(Any);

    let router = Router::new()
        .route("/", get(welcome))
        .route("/credentials", post(credential_handler))
        .route("/statuslists/{list_id}", get(get_status_list))
        .route("/statuslists/publish", post(publish_token_status))
        .layer(
            ServiceBuilder::new()
                .layer(TraceLayer::new_for_http())
                .layer(CatchPanicLayer::new())
                .layer(cors),
        )
        .with_state(state);

    let addr = "0.0.0.0:8000";
    let listener = TcpListener::bind(addr).await.unwrap();
    tracing::info!("listening on {addr}");
    axum::serve(listener, router).await.unwrap()
}

fn config_tracing() {
    if std::env::var("RUST_LIB_BACKTRACE").is_err() {
        std::env::set_var("RUST_LIB_BACKTRACE", "1")
    }

    use tracing::Level;
    use tracing_subscriber::{filter, layer::SubscriberExt, util::SubscriberInitExt};

    let tracing_layer = tracing_subscriber::fmt::layer();
    let filter = filter::Targets::new()
        .with_target("hyper::proto", Level::INFO)
        .with_target("tower_http::trace", Level::DEBUG)
        .with_default(Level::DEBUG);

    tracing_subscriber::registry()
        .with(tracing_layer)
        .with(filter)
        .init();
}<|MERGE_RESOLUTION|>--- conflicted
+++ resolved
@@ -1,14 +1,9 @@
-<<<<<<< HEAD
 use axum::{
     http::Method,
     response::IntoResponse,
     routing::{get, post},
     Router,
 };
-=======
-use axum::routing::post;
-use axum::{http::Method, response::IntoResponse, routing::get, Router};
->>>>>>> 1a826ca7
 use dotenvy::dotenv;
 use status_list_server::utils::state::setup;
 use status_list_server::web::handlers::status_list::publish_token_status::publish_token_status;
@@ -31,11 +26,8 @@
     config_tracing();
 
     let state = setup().await;
-<<<<<<< HEAD
 
-=======
-    // cors Layer
->>>>>>> 1a826ca7
+
     let cors = CorsLayer::new()
         .allow_methods([Method::GET, Method::POST, Method::OPTIONS])
         .allow_origin(Any)
